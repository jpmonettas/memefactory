--- conflicted
+++ resolved
@@ -26,15 +26,12 @@
                                                  :gql-name->kw graphql-utils/gql-name->kw})
                     :field-resolver (utils/build-default-field-resolver graphql-utils/gql-name->kw)}))
 
-<<<<<<< HEAD
-=======
 ;; Lets prepare everything for the tests!!!
 
 ((test-utils/create-before-fixture {:use-n-account-as-cut-collector 2
                                     :use-n-account-as-deposit-collector 3
                                     :meme-auction-cut 10}))
 
->>>>>>> 513040f9
 (doo-tests
  'memefactory.tests.smart-contracts.deployment-tests
  'memefactory.tests.smart-contracts.meme-auction-tests
