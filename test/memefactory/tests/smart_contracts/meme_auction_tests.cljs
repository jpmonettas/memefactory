--- conflicted
+++ resolved
@@ -9,9 +9,7 @@
             [memefactory.server.contract.eternal-db :as eternal-db]
             [memefactory.server.contract.meme :as meme]
             [memefactory.server.contract.meme-auction :as meme-auction]
-            [memefactory.server.contract.meme-auction-factory
-             :as
-             meme-auction-factory]
+            [memefactory.server.contract.meme-auction-factory :as meme-auction-factory]
             [memefactory.server.contract.meme-factory :as meme-factory]
             [memefactory.server.contract.meme-registry :as meme-registry]
             [memefactory.server.contract.meme-token :as meme-token]
@@ -20,16 +18,11 @@
             [print.foo :refer [look] :include-macros true]
             [cljs.core.async :as async :refer-macros [go]]))
 
-<<<<<<< HEAD
-(use-fixtures
-  :each {:before (test-utils/create-before-fixture {:use-n-account-as-cut-collector 2
-=======
-#_(use-fixtures 
-  :once {:before (test-utils/create-before-fixture {:use-n-account-as-cut-collector 2
->>>>>>> 94cb6ad0
-                                                    :use-n-account-as-deposit-collector 3
-                                                    :meme-auction-cut 10})
-         :after test-utils/after-fixture})
+#_(use-fixtures
+    :once {:before (test-utils/create-before-fixture {:use-n-account-as-cut-collector 2
+                                                      :use-n-account-as-deposit-collector 3
+                                                      :meme-auction-cut 10})
+           :after test-utils/after-fixture})
 
 (def sample-meta-hash-1 "QmZJWGiKnqhmuuUNfcryiumVHCKGvVNZWdy7xtd3XCkQJH")
 (def sample-meta-hash-2 "JmZJWGiKnqhmuuUNfcryiumVHCKGvVNZWdy7xtd3XCkQJ9")
@@ -153,13 +146,7 @@
           buy-tx (meme-auction/buy auction-address {:from buyer-addr :value (web3/to-wei 0.2 :ether)})
           [_ current-price _ _] (-> (meme-auction-factory/meme-auction-event-in-tx buy-tx)
                                     :args :data)
-<<<<<<< HEAD
           buy-gas (-> (:gas-used (web3-eth/get-transaction-receipt @web3 buy-tx)) (bn/* gas-price))]
-
-=======
-          buy-gas (-> (:gas-used (web3-eth/get-transaction-receipt @web3 buy-tx)) (bn/* 2e10))]
-      
->>>>>>> 94cb6ad0
       (testing "Buys token collectible under valid conditions"
         (is buy-tx))
 
