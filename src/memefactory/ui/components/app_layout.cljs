(ns memefactory.ui.components.app-layout
  (:require
   [reagent.core :as r]
   [district.ui.component.active-account :refer [active-account]]
   [district.ui.component.active-account-balance :refer [active-account-balance]]
   [re-frame.core :refer [subscribe dispatch]]
   [memefactory.ui.subs :as mf-subs]
   [memefactory.ui.utils :as mf-utils]))

(def nav-menu-items [{:text "Marketplace"
                      :route :route.marketplace/index
                      :class :marketplace}
                     {:text "Dank Registry"
                      :route :route.dankregistry/index
                      :class :dankregistry
                      :children [{:text "Submit"
                                  :route :route.dankregistry/submit}
                                 {:text "Vote"
                                  :route :route.dankregistry/vote}
                                 {:text "Challenge"
                                  :route :route.dankregistry/challenge}
                                 {:text "Browse"
                                  :route :route.dankregistry/browse}]}
                     {:text "Leaderboard"
                      :route :route.leaderboard/index
                      :class :leaderboard
                      :children [{:text "Dankest Memes"
                                  :route :route.leaderboard/dankests}
                                 {:text "Creators"
                                  :route :route.leaderboard/creators}
                                 {:text "Collectors"
                                  :route :route.leaderboard/collectors}
                                 {:text "Curators"
                                  :route :route.leaderboard/curators}]}
                     {:text "My Memefolio"
                      :route :route.memefolio/index
                      :class :memefolio}
                     {:text "My Settings"
                      :route :route.my-settings/index
                      :class :my-settings}
                     {:text "How it Works"
                      :route :route.how-it-works/index
                      :class :how-it-works}
                     {:text "About"
                      :route :route.about/index
                      :class :about}])

(defn search-form [form-data errors]
  [:div.ui.form
   [:div.field
    [:label "Keyword:"]
    #_[text-input {:form-data form-data
                 :errors errors
                 :id :term}]]])

(defn app-bar [{:keys [search-atom]}]
  (let [open? (r/atom nil);;(subscribe [:district0x.transaction-log/open?])
        my-addresses (r/atom nil);;(subscribe [:district0x/my-addresses])
        ]
    (fn []
      [:div.app-bar
       [:div.left-section
        [active-account]
        [:i.icon.hamburger
         {:on-click (fn [e]
                      (dispatch [:district0x.menu-drawer/set true])
                      (.stopPropagation e))}]]
       [:div.middle-section
        #_[search-form search-atom]]
       [:div.right-section
        {:on-click (fn []
                     (if (empty? @my-addresses)
                       (dispatch [:district0x.location/nav-to :route/how-it-works {}])
                       (dispatch [:district0x.transaction-log/set-open (not @open?)])))}
        (if false;;(empty? @my-addresses)
          [:div "No Accounts"]
          [:div
           [active-account-balance
            {:token :DANK
             :locale "en-US"
             :max-fraction-digits 3
             :min-fraction-digits 2}]
           [active-account-balance
            {:token :ETH
             :locale "en-US"
             :max-fraction-digits 3
             :min-fraction-digits 2}]])
        [:i.icon.transactions]]])))

(defn current-page? [a b]
  (= a b))

(defn district0x-banner []
  [:div.district0x-banner
   [:div.logo ""]
   [:div "Part of the"]
   [:a
    {:href "https://district0x.io"
     :target :_blank}
    "district0x Network"]])

(defn app-menu
  ([items active-page] (app-menu items active-page 0))
  ([items active-page depth]
   ^{:key (str depth)}
<<<<<<< HEAD
   [:ul.node
=======
   [:ol.node
>>>>>>> b540f11d
    (doall
     (map-indexed (fn [idx {:keys [:text :route :href :class :children]}]
                    (let [href (or href (mf-utils/path route))]
                      ^{:key (str depth "-" idx)}
                      [:li.node-content
                       [:div.item
                        {:class (concat [class] (when (current-page? active-page href)))}
                        [:a {:href href} text]]
                       (when children
                         [app-menu children active-page (inc depth)])]))
                  items))]))

(defn app-layout []
  (let [active-page (subscribe [::mf-subs/active-page])
        drawer-open? (subscribe [::mf-subs/menu-drawer-open?])]
    (fn [{:keys [:meta :search-atom]} & children]
      [:div.app-container
       [:div.app-menu
        {:class (when-not @drawer-open? "closed")}
        [:div.menu-content
         [app-menu nav-menu-items @active-page]
         [district0x-banner]]]
       [:div.app-content
        [app-bar {:search-atom search-atom}]
        (into [:div.main-content]
              children)]])))<|MERGE_RESOLUTION|>--- conflicted
+++ resolved
@@ -103,11 +103,7 @@
   ([items active-page] (app-menu items active-page 0))
   ([items active-page depth]
    ^{:key (str depth)}
-<<<<<<< HEAD
    [:ul.node
-=======
-   [:ol.node
->>>>>>> b540f11d
     (doall
      (map-indexed (fn [idx {:keys [:text :route :href :class :children]}]
                     (let [href (or href (mf-utils/path route))]
