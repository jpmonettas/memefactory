(ns memefactory.server.graphql-resolvers
  (:require [bignumber.core :as bn]
            [cljs-time.core :as t]
            [cljs-web3.core :as web3-core]
            [cljs-web3.eth :as web3-eth]
            [cljs.nodejs :as nodejs]
            [clojure.string :as str]
            [clojure.string :as string]
            [district.graphql-utils :as graphql-utils]
            [district.server.config :refer [config]]
            [district.server.db :as db]
            [district.server.web3 :as web3]
            [honeysql.core :as sql]
            [honeysql.helpers :as sqlh]
            [memefactory.server.contract.eternal-db :as eternal-db]
            [memefactory.server.db :as meme-db]
<<<<<<< HEAD
            [print.foo :refer [look] :include-macros true]
            [taoensso.timbre :as log])
=======
            [clojure.string :as str]
            [print.foo :refer [look] :include-macros true]
            [memefactory.shared.contract.registry-entry :as registry-entry])
>>>>>>> cb0be217
  (:require-macros [memefactory.server.macros :refer [try-catch-throw]]))

(def enum graphql-utils/kw->gql-name)

(def graphql-fields (nodejs/require "graphql-fields"))

(def whitelisted-config-keys [:ipfs])

(defn- query-fields
  "Returns the first order fields"
  [document & [path]]
  (->> (-> document
           graphql-fields
           (js->clj))
       (#(if path
           (get-in % [(-> path enum name)])
           %))
       keys
       (map graphql-utils/gql-name->kw)
       set))

(defn- last-block-timestamp []
  (->> (web3-eth/block-number @web3/web3) (web3-eth/get-block @web3/web3) :timestamp))

(defn paged-query
  "Execute a paged query.
  query: a map honeysql query.
  page-size: a int
  page-start-idx: a int
  Returns a map with [:items :total-count :end-cursor :has-next-page]"
  [query page-size page-start-idx]
  (let [paged-query (cond-> query
                      page-size (assoc :limit page-size)
                      page-start-idx (assoc :offset page-start-idx))
        total-count (count (db/all query))
        result (db/all paged-query)
        last-idx (cond-> (count result)
                   page-start-idx (+ page-start-idx))]
    {:items result
     :total-count total-count
     :end-cursor (str last-idx)
     :has-next-page (not= last-idx total-count)}))

(defn meme-query-resolver [_ {:keys [:reg-entry/address] :as args}]
  (db/get {:select [:*]
           :from [[:memes :m] [:reg-entries :re]]
           :where [:and
                   [:= :m.reg-entry/address :re.reg-entry/address]
                   [:= :re.reg-entry/address address]]}))

(defn reg-entry-status [now {:keys [:reg-entry/created-on :reg-entry/challenge-period-end :challenge/challenger
                                    :challenge/commit-period-end :challenge/commit-period-end
                                    :challenge/reveal-period-end :challenge/votes-for :challenge/votes-against] :as reg-entry}]
  (cond
    (and (< now challenge-period-end) (not challenger)) :reg-entry.status/challenge-period
    (< now commit-period-end)                           :reg-entry.status/commit-period
    (< now reveal-period-end)                           :reg-entry.status/reveal-period
    (and (pos? reveal-period-end)
         (> now reveal-period-end)) (if (< votes-against votes-for)
                                      :reg-entry.status/whitelisted
                                      :reg-entry.status/blacklisted)
    :else :reg-entry.status/whitelisted))   

(defn reg-entry-status-sql-clause [now]
  (sql/call ;; TODO: can we remove aliases here?
   :case
   [:and
    [:< now :re.reg-entry/challenge-period-end] 
    [:= :re.challenge/challenger nil]]                        (enum :reg-entry.status/challenge-period)
   [:< now :re.challenge/commit-period-end]                   (enum :reg-entry.status/commit-period)
   [:< now :re.challenge/reveal-period-end]                   (enum :reg-entry.status/reveal-period)
   [:and
    [:> :re.challenge/reveal-period-end 0]
    [:> now :re.challenge/reveal-period-end]]  (sql/call :case
                                                         [:< :re.challenge/votes-against :re.challenge/votes-for]
                                                         (enum :reg-entry.status/whitelisted)

                                                         :else (enum :reg-entry.status/blacklisted))
   :else (enum :reg-entry.status/whitelisted)))

(defn search-memes-query-resolver [_ {:keys [:title :tags :tags-or :statuses :order-by :order-dir :owner :creator :curator :first :after] :as args}]
  (log/debug "search-memes-query-resolver" args)
  (try-catch-throw
   (let [statuses-set (when statuses (set statuses))
         now (last-block-timestamp)
         page-start-idx (when after (js/parseInt after))
         page-size first
         query (cond-> {:select [:re.* :m.*]
                        :modifiers [:distinct]
                        :from [[:memes :m]]
                        :join [[:reg-entries :re] [:= :m.reg-entry/address :re.reg-entry/address]]
                        :left-join [[{:select [:mt.reg-entry/address :mt.meme-token/token-id :mto.meme-token/owner]
                                      :from [[:meme-tokens :mt]]
                                      :join [[:meme-token-owners :mto]
                                             [:= :mto.meme-token/token-id :mt.meme-token/token-id]]} :tokens]
                                    [:= :m.reg-entry/address :tokens.reg-entry/address]
                                    [:meme-tags :mtags] [:= :mtags.reg-entry/address :m.reg-entry/address]]}
                 
                 title        (sqlh/merge-where [:like :m.meme/title (str "%" title "%")])
                 tags          (sqlh/merge-where [:=
                                                  (count tags)
                                                  {:select [(sql/call :count :*)]
                                                   :from [[:meme-tags :mtts]]
                                                   :where [:and
                                                                     [:= :mtts.reg-entry/address :m.reg-entry/address]
                                                                     [:in :mtts.tag/name tags]]}])
                 tags-or      (sqlh/merge-where [:in :mtags.tag/name tags-or])
                 creator      (sqlh/merge-where [:= :re.reg-entry/creator creator])
                 curator      (sqlh/merge-where [:= :re.challenge/challenger curator])
                 owner        (sqlh/merge-where [:= :tokens.meme-token/owner owner])
                 statuses-set (sqlh/merge-where [:in (reg-entry-status-sql-clause now) statuses-set])
                 order-by     (sqlh/merge-order-by [[(get {:memes.order-by/reveal-period-end    :re.challenge/reveal-period-end
                                                           :memes.order-by/commited-period-end  :re.challenge/commit-period-end
                                                           :memes.order-by/challenge-period-end :re.reg-entry/challenge-period-end
                                                           :memes.order-by/total-trade-volume   :m.meme/total-trade-volume
                                                           :memes.order-by/created-on           :re.reg-entry/created-on
                                                           :memes.order-by/number               :m.meme/number
                                                           :memes.order-by/total-minted         :m.meme/total-minted}
                                                          ;; TODO: move this transformation to district-server-graphql
                                                          (graphql-utils/gql-name->kw order-by))
                                                     (or (keyword order-dir) :asc)]]))]
     (paged-query query page-size page-start-idx))))

(defn search-meme-tokens-query-resolver [_ {:keys [:statuses :order-by :order-dir :owner :first :after] :as args}]
  (log/debug "search-meme-tokens-query-resolver" args)
  (try-catch-throw
   (let [statuses-set (when statuses (set statuses))
         now (last-block-timestamp)
         page-start-idx (when after (js/parseInt after))
         page-size first
         query (cond-> {:select [:mto.* :mt.*]
                        :from [[:meme-tokens :mt]]
                        :join [[:reg-entries :re] [:= :mt.reg-entry/address :re.reg-entry/address]
                               [:memes :m] [:= :mt.reg-entry/address :m.reg-entry/address]]
                        :left-join [[:meme-token-owners :mto] [:= :mto.meme-token/token-id :mt.meme-token/token-id]]}
                 owner        (sqlh/merge-where [:= :mto.meme-token/owner owner])
                 statuses-set (sqlh/merge-where [:in (reg-entry-status-sql-clause now) statuses-set])
                 order-by     (sqlh/merge-order-by [[(get {:meme-tokens.order-by/meme-number    :mt.meme-token/number
                                                           :meme-tokens.order-by/meme-title     :m.meme/title
                                                           :meme-tokens.order-by/transferred-on :mt.meme-token/transferred-on
                                                           :meme-tokens.order-by/token-id       :mt.meme-token/token-id}
                                                          ;; TODO: move this transformation to district-server-graphql
                                                          (graphql-utils/gql-name->kw order-by))
                                                     (or (keyword order-dir) :asc)]]))]
     (paged-query query page-size page-start-idx))))

(defn meme-auction-query-resolver [_ {:keys [:meme-auction/address] :as args}]
  (log/debug "meme-auction args" args)
  (try-catch-throw
   (let [sql-query (db/get {:select [:*]
                            :from [:meme-auctions]
                            :where [:= address :meme-auctions.meme-auction/address]})]
     (log/debug "meme-auction query" sql-query)
     sql-query)))

(defn meme-auction-status-sql-clause [now]
  (sql/call ;; TODO: can we remove aliases here?
   :case
   [:not= :ma.meme-auction/canceled-on nil]                                       (enum :meme-auction.status/canceled)
   [:and
    [:< [:+ :ma.meme-auction/started-on :ma.meme-auction/duration] now]
    [:= :ma.meme-auction/bought-on nil]]                                          (enum :meme-auction.status/active)
   :else                                                                          (enum :meme-auction.status/done)))

(defn search-meme-auctions-query-resolver [_ {:keys [:title :tags :tags-or :order-by :order-dir :group-by :statuses :seller :first :after] :as args}]
  (log/debug "search-meme-auctions-query-resolver" args)
  (try-catch-throw
   (let [statuses-set (when statuses (set statuses))
         now (last-block-timestamp)
         page-start-idx (when after (js/parseInt after))
         page-size first
         query (cond-> {:select (cond-> [:ma.*]
                                  (and group-by
                                       (= (graphql-utils/gql-name->kw group-by)
                                          :meme-auctions.group-by/cheapest))
                                  (conj (sql/call :min :ma.meme-auction/bought-for)))
                        :modifiers [:distinct]
                        :from [[:meme-auctions :ma]]
                        :join [[:meme-tokens :mt] [:= :mt.meme-token/token-id :ma.meme-auction/token-id]
                               [:memes :m] [:= :mt.reg-entry/address :m.reg-entry/address]]
                        :left-join [[:meme-tags :mtags] [:= :mtags.reg-entry/address :m.reg-entry/address]]}
                 title         (sqlh/merge-where [:like :m.meme/title (str "%" title "%")])
                 seller        (sqlh/merge-where [:= :ma.meme-auction/seller seller])
                 tags          (sqlh/merge-where [:=
                                                  (count tags)
                                                  {:select [(sql/call :count :*)]
                                                   :from [[:meme-tags :mtts]]
                                                   :where [:and
                                                                     [:= :mtts.reg-entry/address :m.reg-entry/address]
                                                                     [:in :mtts.tag/name tags]]}])
                 tags-or      (sqlh/merge-where [:in :mtags.tag/name tags-or])
                 statuses-set (sqlh/merge-where [:in (meme-auction-status-sql-clause now) statuses-set])
                 order-by     (sqlh/merge-order-by [[(get {:meme-auctions.order-by/price      :ma.meme-auction/bought-for
                                                           :meme-auctions.order-by/started-on :ma.meme-auction/started-on
                                                           :meme-auctions.order-by/bought-on  :ma.meme-auction/bought-on
                                                           :meme-auctions.order-by/token-id   :ma.meme-auction/token-id
                                                           :meme-auctions.order-by/meme-total-minted :m.meme/total-minted
                                                           :meme-auctions.order-by/random     (sql/call :random)}
                                                          ;; TODO: move this transformation to district-server-graphql
                                                          (graphql-utils/gql-name->kw order-by))
                                                     (or (keyword order-dir) :asc)]])
                 group-by     (merge {:group-by [:m.reg-entry/address]}))]
     (paged-query query page-size page-start-idx))))

(defn search-tags-query-resolver [_ {:keys [:first :after] :as args}]
  (log/debug "search-tags-query-resolver" args)
  (try-catch-throw
   (let [page-start-idx (when after (js/parseInt after))
         page-size first
         query {:select [:*]
                :from [:tags]}]
     (paged-query query page-size page-start-idx))))

(defn param-change-query-resolver [_ {:keys [:reg-entry/address] :as args}]
  (log/debug "param-change args" args)
  (try-catch-throw
   (let [sql-query (db/get {:select [:*]
                            :from [:param-changes]
                            :join [:reg-entries [:= :reg-entries.reg-entry/address :param-changes.reg-entry/address]]
                            :where [:= address :param-changes.reg-entry/address]})]
     (log/debug "param-change query" sql-query)
     sql-query)))

(defn search-param-changes-query-resolver [_ {:keys [:first :after] :as args}]
  (log/debug "search-param-changes args" args)
  (try-catch-throw
   (paged-query {:select [:*]
                 :from [:param-changes]
                 :join [:reg-entries [:= :reg-entries.reg-entry/address :param-changes.reg-entry/address]]}
                first
                (when after
                  (js/parseInt after)))))

(defn user-query-resolver [_ {:keys [:user/address] :as args} context debug]
  (log/debug "user args" args)
  (try-catch-throw
   (let [sql-query (db/get {:select [:*]
                            :from [:users]
                            :where [:= address :users.user/address]})]
     (log/debug "user query" sql-query)
     (when-not (empty? sql-query)
       sql-query))))

(defn search-users-query-resolver [_ {:keys [:order-by :order-dir :first :after] :as args} _ document]
  (log/debug "search-users-query-resolver args" args)
  (try-catch-throw
   (let [now (last-block-timestamp)
         order-by-clause (when order-by (get {:users.order-by/address :user/address
                                              :users.order-by/voter-total-earned :user/voter-total-earned
                                              :users.order-by/challenger-total-earned :user/challenger-total-earned
                                              :users.order-by/curator-total-earned :user/curator-total-earned
                                              :users.order-by/total-participated-votes-success :user/total-participated-votes-success
                                              :users.order-by/total-participated-votes :user/total-participated-votes
                                              :users.order-by/total-created-challenges-success :user/total-created-challenges-success
                                              :users.order-by/total-created-challenges :user/total-created-challenges
                                              :users.order-by/total-collected-memes :user/total-collected-memes
                                              :users.order-by/total-collected-token-ids :user/total-collected-token-ids
                                              :users.order-by/total-created-memes-whitelisted :user/total-created-memes-whitelisted
                                              :users.order-by/total-created-memes :user/total-created-memes}
                                             (graphql-utils/gql-name->kw order-by)))
         fields (conj (query-fields document :items) order-by-clause)
         select? #(contains? fields %)
         query (paged-query {:select (remove nil?
                                             [:*
                                              (when (select? :user/curator-total-earned)
                                                [(sql/call :+ :users.user/voter-total-earned :users.user/challenger-total-earned)     
                                                 :user/curator-total-earned])
                                              (when (select? :user/total-participated-votes-success)
                                                [{:select [:%count.*]
                                                  :from [:votes]
                                                  :join [:reg-entries [:= :reg-entries.reg-entry/address :votes.reg-entry/address]]
                                                  :where [:and [:> now :reg-entries.challenge/reveal-period-end]
                                                          [:> :reg-entries.challenge/votes-for :reg-entries.challenge/votes-against]
                                                          [:= :votes.vote/voter :users.user/address]]}
                                                 :user/total-participated-votes-success])
                                              (when (select? :user/total-participated-votes)
                                                [{:select [:%count.*]
                                                  :from [:votes]
                                                  :join [:reg-entries [:= :reg-entries.reg-entry/address :votes.reg-entry/address]]
                                                  :where [:= :votes.vote/voter :users.user/address]}
                                                 :user/total-participated-votes])
                                              (when (select? :user/total-created-challenges-success)
                                                [{:select [:%count.* ]
                                                  :from [:reg-entries]
                                                  :where [:and [:> now :reg-entries.challenge/reveal-period-end]
                                                          [:> :reg-entries.challenge/votes-for :reg-entries.challenge/votes-against]
                                                          [:= :reg-entries.challenge/challenger :users.user/address]]}
                                                 :user/total-created-challenges-success])
                                              (when (select? :user/total-created-challenges)
                                                [{:select [:%count.* ]
                                                  :from [:reg-entries]
                                                  :where [:= :reg-entries.challenge/challenger :users.user/address]}
                                                 :user/total-created-challenges])
                                              (when (select? :user/total-collected-memes)
                                                [{:select [(sql/call :count-distinct :meme-tokens.reg-entry/address)]
                                                  :from [:meme-token-owners]
                                                  :join [:meme-tokens [:= :meme-tokens.meme-token/token-id :meme-token-owners.meme-token/token-id]]
                                                  :where [:= :meme-token-owners.meme-token/owner :users.user/address]}
                                                 :user/total-collected-memes])
                                              (when (select? :user/total-collected-token-ids)
                                                [{:select [:%count.*]
                                                  :from [:meme-token-owners]
                                                  :where [:= :meme-token-owners.meme-token/owner :user/address]}
                                                 :user/total-collected-token-ids])
                                              (when (select? :user/total-created-memes-whitelisted)
                                                [{:select [:%count.* ]
                                                  :from [:memes]
                                                  :join [:reg-entries [:= :reg-entries.reg-entry/address :memes.reg-entry/address]]
                                                  :where [:and [:= :reg-entries.reg-entry/creator :user/address]
                                                          [:or
                                                           [:< :reg-entries.challenge/votes-against :reg-entries.challenge/votes-for]
                                                           [:< :reg-entries.reg-entry/challenge-period-end now]]]}
                                                 :user/total-created-memes-whitelisted])
                                              (when (select? :user/total-created-memes)
                                                [{:select [:%count.* ]
                                                  :from [:memes]
                                                  :join [:reg-entries [:= :reg-entries.reg-entry/address :memes.reg-entry/address]]
                                                  :where [:= :reg-entries.reg-entry/creator :user/address]}
                                                 :user/total-created-memes])])
                             :from [:users]
                             :order-by [[order-by-clause (or (keyword order-dir) :asc)]]}
                            first
                            (when after
                              (js/parseInt after)))]
     (log/debug "search-users-query-resolver query" query)
     query)))

(defn user-list->items-resolver [user-list]
  (log/debug "user-list->items-resolver args" user-list)
  (:items user-list))

(defn param-query-resolver [_ {:keys [:db :key] :as args}]
  (log/debug "param-query-resolver" args)
  (try-catch-throw
   (let [sql-query (db/get {:select [[:param-change/db :param/db]
                                     [:param-change/key :param/key]
                                     [:param-change/value :param/value] ]
                            :from [:param-changes]
                            :where [:and [:= db :param-changes.param-change/db]
                                    [:= key :param-changes.param-change/key]]
                            :order-by [:param-changes.param-change/applied-on]
                            :limit 1})]
     (log/debug "param-query-resolver" sql-query)
     sql-query)))

(defn params-query-resolver [_ {:keys [:db :keys] :as args}]
  (log/debug "params-query-resolver" args)
  (try-catch-throw
   (let [sql-query (db/all {:select [[:param-change/db :param/db]
                                     [:param-change/key :param/key]
                                     [:param-change/value :param/value] ]
                            :from [:param-changes]
                            :where [:and [:= db :param-changes.param-change/db]
                                    [:in :param-changes.param-change/key keys]]
                            :order-by [:param-changes.param-change/applied-on]})]
     (log/debug "params-query-resolver" sql-query)
     sql-query)))

(defn overall-stats-resolver [_ _]
  {:total-memes-count (:count (db/get {:select [[(sql/call :count :*) :count]]
                                :from [:memes]}))
   :total-tokens-count (:count (db/get {:select [[(sql/call :count :*) :count]]
                                        :from [:meme-tokens]}))})

(defn config-query-resolver []
  (log/debug "config-query-resolver")
  (try-catch-throw
   (select-keys @config whitelisted-config-keys)))

(defn eternal-db-query-resolver [_ _ _ document]
  (try-catch-throw
   (let [contract-key (-> document (query-fields) first)
         fields (query-fields document :meme-registry-db)]
     (log/debug "eternal-db-query-resolver fields" {:contract-key contract-key
                                                    :fields fields})     
     {contract-key (zipmap fields (->> (eternal-db/get-uint-values contract-key fields)
                                       (map bn/number)))})))

(defn vote->option-resolver [{:keys [:vote/option] :as vote}]
  (cond
    (= 1 option)
    (enum :vote-option/vote-for)

    (= 2 option)
    (enum :vote-option/vote-against)

    :else (enum :vote-option/no-vote)))

(defn reg-entry->status-resolver [reg-entry]
  (enum (reg-entry-status (last-block-timestamp) reg-entry)))

(defn reg-entry->creator-resolver [{:keys [:reg-entry/creator] :as reg-entry}]
  (log/debug "reg-entry->creator-resolver args" reg-entry)
  {:user/address creator})

(defn reg-entry-winning-vote-option [{:keys [:reg-entry/address]}]
  (->> (db/all {:select [:vote/option [(sql/call :count) :count]]
                :from [:votes]
                :where [:and
                        [:not= :vote/revealed-on nil]
                        [:= :reg-entry/address address]]
                :group-by [:vote/option]})
       (apply (partial max-key :count))
       :vote/option
       registry-entry/vote-options))

(defn reg-entry->vote-winning-vote-option-resolver [{:keys [:reg-entry/address :reg-entry/status] :as reg-entry} {:keys [:vote/voter] :as args}]
  (log/debug "reg-entry->vote-winning-vote-option-resolver args" args)
  (when (#{:reg-entry.status/blacklisted :reg-entry.status/whitelisted} (reg-entry-status (last-block-timestamp) reg-entry))
    (let [{:keys [:vote/option]} (db/get {:select [:vote/option]
                                          :from [:votes]
                                          :where [:and
                                                  [:= address :reg-entry/address]
                                                  [:= voter :vote/voter]]})]
      (and option
           (= option (reg-entry-winning-vote-option reg-entry))))))

(defn reg-entry->all-rewards-resolver [{:keys [:reg-entry/address :challenge/reward-pool :challenge/claimed-reward-on
                                               :reg-entry/deposit :challenge/challenger :challenge/votes-against :challenge/votes-for] :as reg-entry} args]
  (let [challenger-amount (if (and (zero? claimed-reward-on)
                                   (= challenger (:user/address args)))
                            (- deposit reward-pool)
                            0)
        voter-amount (let [{:keys [:vote/option :vote/amount]}
                           (db/get {:select [:vote/option :vote/amount]
                                    :from [:votes]
                                    :where [:and
                                            [:= address :reg-entry/address]
                                            [:= (:user/address args) :vote/voter]]})
                           winning-option (reg-entry-winning-vote-option reg-entry)
                           winning-amount (case winning-option
                                            :vote.option/vote-against votes-against
                                            :vote.option/vote-for votes-for
                                            0)]
                       (if (and (= winning-option (registry-entry/vote-options option))
                                (#{:reg-entry.status/blacklisted :reg-entry.status/whitelisted} (reg-entry-status (last-block-timestamp) reg-entry)))
                         (/ (* amount reward-pool) winning-amount) 
                         0))]
    (+ challenger-amount voter-amount))) 

(defn reg-entry->challenger [{:keys [:challenge/challenger] :as reg-entry}]
  (log/debug "reg-entry->challenger-resolver args" reg-entry)
  (try-catch-throw
   (let [sql-query (db/get {:select [:*]
                            :from [:users]
                            :where [:= challenger :users.user/address]})]
     (log/debug "reg-entry->challenger-resolver query" sql-query)
     (when challenger
       sql-query))))

(defn reg-entry->votes-total-resolver [{:keys [:challenge/votes-against :challenge/votes-for] :as reg-entry}]
  (log/debug "challenge->votes-total-resolver args" reg-entry)
  (+ votes-against votes-for))

(defn vote->reward-resolver [{:keys [:reg-entry/address :vote/option] :as vote}]
  (log/debug "vote->reward-resolver args" vote)
  (try-catch-throw
   (let [status (reg-entry-status (last-block-timestamp) (db/get {:select [:*]
                                                                  :from [:reg-entries]
                                                                  :where [:= address :reg-entry/address]}))
         {:keys [:challenge/reward-pool :votes/for :votes/against] :as sql-query} (db/get {:select [[{:select [:challenge/reward-pool]
                                                                                                      :from [:reg-entries]
                                                                                                      :where [:= address :reg-entry/address]} :challenge/reward-pool]
                                                                                                    [{:select [:%count.*]
                                                                                                      :from [:votes]
                                                                                                      :where [:and [:= address :votes.reg-entry/address]
                                                                                                              [:= 1 :votes.vote/option]]} :votes/for]
                                                                                                    [{:select [:%count.*]
                                                                                                      :from [:votes]
                                                                                                      :where [:and [:= address :votes.reg-entry/address]
                                                                                                              [:= 2 :votes.vote/option]]} :votes/against]]})]
     (log/debug "vote->reward-resolver query" sql-query)
     (cond
       (and (= :reg-entry.status/whitelisted status)
            (= option 1))
       (/ reward-pool for)

       (and (= :reg-entry.status/blacklisted (look status))
            (= option 2))
       (/ reward-pool against)

       :else nil))))

(defn reg-entry->vote-resolver [{:keys [:reg-entry/address] :as reg-entry} {:keys [:vote/voter]}]
  (log/debug "reg-entry->vote args" {:reg-entry reg-entry :voter voter})
  (try-catch-throw
   (let [sql-query (db/get {:select [:*]
                            :from [:votes]
                            :where [:and
                                    [:= voter :votes.vote/voter]
                                    [:= address :votes.reg-entry/address]]})]
     (log/debug "reg-entry->vote query" sql-query)
     sql-query)))

(defn meme->owned-meme-tokens [{:keys [:reg-entry/address] :as meme} {:keys [:owner] :as args}]
  (try-catch-throw
   (let [query (merge {:select [:mto.* :mt.*]
                       :modifiers [:distinct]
                       :from [[:meme-tokens :mt]]
                       :join [[:reg-entries :re] [:= :mt.reg-entry/address :re.reg-entry/address]]
                       :left-join [[:meme-token-owners :mto] [:= :mto.meme-token/token-id :mt.meme-token/token-id]]
                       :where [:and
                               [:= :mt.reg-entry/address address]
                               [:= :mto.meme-token/owner owner]]})]
     (db/all query))))

(defn meme->tags [{:keys [:reg-entry/address] :as meme}]
  (try-catch-throw
   (db/all {:select [:tag/name]
            :from [:meme-tags]
            :where [:= :reg-entry/address address]})))

(defn meme->meme-auctions-resolver [{:keys [:reg-entry/address] :as meme} {:keys [:order-by :order-dir] :as opts}]
  (log/debug "meme->meme-auctions-resolver" {:args meme :opts opts})
  (try-catch-throw
   (let [sql-query (db/all (merge {:select [:*]
                                   :from [:meme-auctions]
                                   :join [:meme-tokens [:= :meme-tokens.meme-token/token-id :meme-auctions.meme-auction/token-id]
                                          :memes [:= :memes.reg-entry/address :meme-tokens.reg-entry/address]]
                                   :where [:= :memes.reg-entry/address address]}
                                  (when order-by
                                    {:order-by [[(get {:meme-auctions.order-by/token-id :meme-auctions.meme-auction/token-id
                                                       :meme-auctions.order-by/seller :meme-auctions.meme-auction/seller
                                                       :meme-auctions.order-by/buyer :meme-auctions.meme-auction/buyer
                                                       :meme-auctions.order-by/price :meme-auctions.meme-auction/bought-for
                                                       :meme-auctions.order-by/bought-on :meme-auctions.meme-auction/bought-on}
                                                      (graphql-utils/gql-name->kw order-by))
                                                 (or (keyword order-dir) :asc)]]})))]
     
     (log/debug "meme->meme-auctions-resolver query" sql-query)
     sql-query)))

(defn meme-list->items-resolver [meme-list]
  (:items meme-list))

(defn tag-list->items-resolver [tag-list]
  (:items tag-list))

(defn meme-token->owner-resolver [{:keys [:meme-token/token-id] :as meme-token}]
  (log/debug "meme-token->owner-resolver args" meme-token)
  (try-catch-throw
   (let [sql-query (db/get {:select [:*]
                            :from [[:users :u]]
                            :join [[:meme-token-owners :mto] [:= :mto.meme-token/owner :u.user/address]]
                            :where [:= token-id :mto.meme-token/token-id]})]
     (log/debug "meme-token->owner-resolver query" sql-query)
     sql-query)))

(defn meme-token->meme-resolver [{:keys [:meme-token/token-id] :as meme-token}]
  (log/debug "meme-token->meme-resolver args" meme-token)
  (try-catch-throw
   (let [sql-query (db/get {:select [:*]
                            :from [:meme-tokens]
                            :join [:reg-entries [:= :reg-entries.reg-entry/address :meme-tokens.reg-entry/address]
                                   :memes [:= :reg-entries.reg-entry/address :memes.reg-entry/address]]
                            :where [:= token-id :meme-tokens.meme-token/token-id]})]
     (log/debug "meme-token->meme-resolver query" sql-query)
     sql-query)))

(defn meme-token-list->items-resolver [meme-token-list]
  (:items meme-token-list))

(defn meme-auction->seller-resolver [{:keys [:meme-auction/seller] :as meme-auction}]
  (log/debug "meme-auction->seller-resolver args" meme-auction)
  {:user/address seller})

(defn meme-auction->buyer-resolver [{:keys [:meme-auction/buyer :meme-auction/bought-on] :as meme-auction}]
  (log/debug "meme-auction->buyer-resolver args" meme-auction)
  (when bought-on
    {:user/address buyer}))

(defn meme-auction->status-resolver [{:keys [:meme-auction/started-on :meme-auction/duration
                                             :meme-auction/canceled-on :meme-auction/bought-on] :as meme-auction}]
  (log/debug "meme-auction->status-resolver args" meme-auction)
  (cond
    (nil? (or started-on duration canceled-on bought-on))
    nil

    (not (nil? canceled-on))
    (enum :meme-auction.status/canceled)

    (and (nil? bought-on) (< (last-block-timestamp) (+ started-on duration)))
    (enum :meme-auction.status/active)

    :else (enum :meme-auction.status/done)))

(defn meme-auction->meme-token-resolver [{:keys [:meme-auction/token-id] :as meme-auction}]
  (log/debug "meme-auction->meme-token-resolver args" meme-auction)
  (try-catch-throw
   (let [sql-query (db/get {:select [:*]
                            :from [:meme-tokens]
                            :where [:= token-id :meme-tokens.meme-token/token-id]})]
     (log/debug "meme-auction->meme-token-resolver query" sql-query)
     sql-query)))

(defn meme-auction-list->items-resolver [meme-auction-list]
  (:items meme-auction-list))

(defn param-change-list->items-resolver [param-change-list]
  (:items param-change-list))

(defn user->total-created-memes-resolver
  [{:keys [:user/address :user/total-created-memes] :as user}]
  (log/debug "user->total-created-memes-resolver args" user)
  (try-catch-throw
   (if total-created-memes
     total-created-memes
     (let [sql-query (when address
                       (db/get {:select [[:%count.* :user/total-created-memes]]
                                :from [:memes]
                                :join [:reg-entries [:= :reg-entries.reg-entry/address :memes.reg-entry/address]]
                                :where [:= address :reg-entries.reg-entry/creator]}))]
       (log/debug "user->total-created-memes-resolver query" sql-query)
       (:user/total-created-memes sql-query)))))

(defn user->total-created-memes-whitelisted-resolver
  [{:keys [:user/address
           :user/total-created-memes-whitelisted] :as user}]
  (log/debug "user->total-created-memes-whitelisted-resolver args" user)
  (try-catch-throw
   (if total-created-memes-whitelisted
     total-created-memes-whitelisted
     (when address
       (let [sql-query (when address
                         (db/all {:select [:*]
                                  :from [:memes]
                                  :join [:reg-entries [:= :reg-entries.reg-entry/address :memes.reg-entry/address]]
                                  :where [:= address :reg-entries.reg-entry/creator]}))]
         (log/debug "user->total-created-memes-whitelisted-resolver query" sql-query)
         (count (filter (fn [e] (= :reg-entry.status/whitelisted (reg-entry-status (last-block-timestamp) e)))
                        sql-query)))))))

(defn user->creator-largest-sale-resolver
  "Largest sale creator has done with his newly minted meme"
  [{:keys [:user/address] :as user}]
  (log/debug "user->creator-largest-sale-resolver args" user)
  (try-catch-throw
   (let [sql-query (db/get {:select [:*]
                            :from [:meme-auctions]
                            :join [:reg-entries [:= address :reg-entries.reg-entry/creator]
                                   :memes [:= :memes.reg-entry/address :reg-entries.reg-entry/address]]
                            :where [:and [:= {:select [(sql/call :max :meme-auctions.meme-auction/bought-for)]
                                              :from [:meme-auctions]}
                                          :meme-auctions.meme-auction/bought-for]
                                    [:= address :meme-auction/seller]]})]
     (log/debug "user->creator-largest-sale-resolver query" sql-query)
     sql-query)))

(defn user->largest-sale-resolver [{:keys [:user/address] :as user}]
  (log/debug "user->largest-sale-resolver args" user)
  (try-catch-throw
   (let [sql-query (db/get {:select [:*]
                            :from [:meme-auctions]
                            :where [:and [:= {:select [(sql/call :max :meme-auctions.meme-auction/bought-for)]
                                              :from [:meme-auctions]
                                              :where [:= address :meme-auction/seller]}
                                          :meme-auctions.meme-auction/bought-for]
                                    [:= address :meme-auction/seller]]})]
     (log/debug "user->largest-sale-resolver query" sql-query)
     (when (not-empty sql-query)
       sql-query))))

(defn user->total-collected-token-ids-resolver
  "Amount of meme tokenIds owned by user"
  [{:keys [:user/address
           :user/total-collected-token-ids] :as user}]
  (log/debug "user->total-collected-token-ids-resolver args" user)
  (try-catch-throw
   (if total-collected-token-ids
     total-collected-token-ids
     (let [sql-query (when address
                       (db/get {:select [[:%count.* :user/total-collected-token-ids]]
                                :from [:meme-token-owners]
                                :where [:= address :meme-token-owners.meme-token/owner]}))]
       (log/debug "user->total-collected-token-ids-resolver query" sql-query)
       (:user/total-collected-token-ids sql-query)))))

(defn user->total-collected-memes-resolver
  [{:keys [:user/address :user/total-collected-memes] :as user}]
  (log/debug "user->total-collected-memes-resolver args" user)
  (try-catch-throw
   (if total-collected-memes
     total-collected-memes
     (let [sql-query (when address
                       (db/get {:select [[(sql/call :count-distinct :meme-tokens.reg-entry/address) :user/total-collected-memes]]
                                :from [:meme-token-owners]
                                :join [:meme-tokens [:= :meme-tokens.meme-token/token-id :meme-token-owners.meme-token/token-id]]
                                :where [:= address :meme-token-owners.meme-token/owner]}))]
       (log/debug "user->total-collected-memes-resolver query" sql-query)
       (:user/total-collected-memes sql-query)))))

(defn user->largest-buy-resolver [{:keys [:user/address] :as user}]
  (log/debug "user->largest-buy-resolver args" user)
  (try-catch-throw
   (let [sql-query (db/get {:select [:*]
                            :from [:meme-auctions]
                            :where [:and [:= {:select [(sql/call :max :meme-auctions.meme-auction/end-price)]
                                              :from [:meme-auctions]}
                                          :meme-auctions.meme-auction/end-price]
                                    [:= address :meme-auction/buyer]]})
         {:keys [:meme-auction/buyer]} sql-query]
     (log/debug "user->largest-buy-resolver query" sql-query)
     (when buyer
       sql-query))))

(defn user->total-created-challenges-resolver
  [{:keys [:user/address
           :user/total-created-challenges] :as user}]
  (log/debug "user->total-created-challenges-resolver args" user)
  (try-catch-throw
   (if total-created-challenges
     total-created-challenges
     (let [sql-query (when address
                       (db/get {:select [[:%count.* :user/total-created-challenges]]
                                :from [:reg-entries]
                                :where [:= address :reg-entries.challenge/challenger]}))]
       (log/debug "user->total-created-challenges-resolver query" sql-query)
       (:user/total-created-challenges sql-query)))))

(defn user->total-created-challenges-success-resolver
  [{:keys [:user/address :user/total-created-challenges-success] :as user}]
  (log/debug "user->total-created-challenges-success-resolver args" user)
  (try-catch-throw
   (if total-created-challenges-success
     total-created-challenges-success
     (let [sql-query (when address
                       (db/get {:select [[:%count.* :user/total-created-challenges-success]]
                                :from [:reg-entries]
                                :where [:and [:> (last-block-timestamp) :reg-entries.challenge/reveal-period-end]
                                        [:< :reg-entries.challenge/votes-for :reg-entries.challenge/votes-against]
                                        [:= address :reg-entries.challenge/challenger]]}))]
       (log/debug "user->total-created-challenges-success-resolver query" sql-query)
       (:user/total-created-challenges-success sql-query)))))

(defn user->total-participated-votes-resolver
  "Amount of different votes user participated in"
  [{:keys [:user/address
           :user/total-participated-votes] :as user}]
  (log/debug "user->total-participated-votes-resolver args" user)
  (try-catch-throw
   (if total-participated-votes
     total-participated-votes
     (let [sql-query (when address
                       (db/get {:select [[:%count.* :user/total-participated-votes]]
                                :from [:votes]
                                :where [:= address :votes.vote/voter]}))]
       (log/debug "user->total-participated-votes-resolver query" sql-query)
       (:user/total-participated-votes sql-query)))))

(defn user->total-participated-votes-success-resolver
  "Amount of different votes user voted for winning option"
  [{:keys [:user/address :user/total-participated-votes-success] :as user}]
  (log/debug "user->total-participated-votes-success-resolver args" user)
  (try-catch-throw
   (if total-participated-votes-success
     total-participated-votes-success
     (let [now (last-block-timestamp)
           sql-query (when address
                       (db/all {:select [:*]
                                :from [:votes]
                                :join [:reg-entries [:= :reg-entries.reg-entry/address :votes.reg-entry/address]]
                                :where [:= address :votes.vote/voter]}))]
       (log/debug "user->total-participated-votes-success-resolver query" sql-query)
       (reduce (fn [total {:keys [:vote/option] :as reg-entry}]
                 (let [ status (reg-entry-status (last-block-timestamp) reg-entry)]                   
                   (if (or (and (= :reg-entry.status/whitelisted status) (= 1 option))
                           (and (= :reg-entry.status/blacklisted status) (= 2 option)))
                     (inc total)
                     total)
                   ))
               0
               sql-query)))))

(defn user->curator-total-earned-resolver
  [{:keys [:user/voter-total-earned
           :user/challenger-total-earned
           :user/curator-total-earned] :as user} parent]
  (log/debug "user->curator-total-earned-resolver args" user)
  (try-catch-throw
   (if curator-total-earned
     curator-total-earned
     (when (and voter-total-earned challenger-total-earned)
       (+ voter-total-earned challenger-total-earned)))))

(defn user->creator-total-earned-resolver [user]
  (try-catch-throw
   (->> (db/all {:select [:*]
                 :from [:meme-auctions]
                 :where  [:= :meme-auction/seller (:user/address user)]})
        (map :meme-auction/bought-for)
        (reduce +))))

(def resolvers-map
  {:Query {:meme meme-query-resolver
           :search-memes search-memes-query-resolver
           :search-meme-tokens search-meme-tokens-query-resolver
           :meme-auction meme-auction-query-resolver
           :search-meme-auctions search-meme-auctions-query-resolver
           :search-tags search-tags-query-resolver
           :param-change param-change-query-resolver
           :search-param-changes search-param-changes-query-resolver
           :user user-query-resolver
           :search-users search-users-query-resolver
           :param param-query-resolver
           :params params-query-resolver
           :overall-stats overall-stats-resolver
           :config config-query-resolver
           :eternal-db eternal-db-query-resolver}
   :Vote {:vote/option vote->option-resolver
          :vote/reward vote->reward-resolver}
   :Meme {:reg-entry/status reg-entry->status-resolver
          :reg-entry/creator reg-entry->creator-resolver
          :challenge/vote-winning-vote-option reg-entry->vote-winning-vote-option-resolver
          :challenge/all-rewards reg-entry->all-rewards-resolver
          :challenge/challenger reg-entry->challenger
          :challenge/votes-total reg-entry->votes-total-resolver
          :challenge/vote reg-entry->vote-resolver
          :meme/owned-meme-tokens meme->owned-meme-tokens
          :meme/tags meme->tags
          :meme/meme-auctions meme->meme-auctions-resolver}
   :MemeList {:items meme-list->items-resolver}
   :TagList {:items tag-list->items-resolver}
   :MemeToken {:meme-token/owner meme-token->owner-resolver
               :meme-token/meme meme-token->meme-resolver}
   :MemeTokenList {:items meme-token-list->items-resolver}
   :MemeAuction {:meme-auction/seller meme-auction->seller-resolver
                 :meme-auction/buyer meme-auction->buyer-resolver
                 :meme-auction/status meme-auction->status-resolver
                 :meme-auction/meme-token meme-auction->meme-token-resolver}
   :MemeAuctionList {:items meme-auction-list->items-resolver}
   :ParamChange {:reg-entry/status reg-entry->status-resolver
                 :reg-entry/creator reg-entry->creator-resolver
                 :challenge/challenger reg-entry->challenger
                 :challenge/votes-total reg-entry->votes-total-resolver
                 :challenge/vote reg-entry->vote-resolver}
   :ParamChangeList {:items param-change-list->items-resolver}
   :User {:user/total-created-memes user->total-created-memes-resolver
          :user/total-created-memes-whitelisted user->total-created-memes-whitelisted-resolver
          :user/creator-largest-sale user->creator-largest-sale-resolver
          :user/total-collected-token-ids user->total-collected-token-ids-resolver
          :user/total-collected-memes user->total-collected-memes-resolver
          :user/largest-sale user->largest-sale-resolver
          :user/largest-buy user->largest-buy-resolver
          :user/total-created-challenges user->total-created-challenges-resolver
          :user/total-created-challenges-success user->total-created-challenges-success-resolver
          :user/total-participated-votes user->total-participated-votes-resolver
          :user/total-participated-votes-success user->total-participated-votes-success-resolver
          :user/curator-total-earned user->curator-total-earned-resolver
          :user/creator-total-earned user->creator-total-earned-resolver}
   :UserList {:items user-list->items-resolver}})<|MERGE_RESOLUTION|>--- conflicted
+++ resolved
@@ -4,6 +4,7 @@
             [cljs-web3.core :as web3-core]
             [cljs-web3.eth :as web3-eth]
             [cljs.nodejs :as nodejs]
+            [clojure.string :as str]
             [clojure.string :as str]
             [clojure.string :as string]
             [district.graphql-utils :as graphql-utils]
@@ -14,14 +15,10 @@
             [honeysql.helpers :as sqlh]
             [memefactory.server.contract.eternal-db :as eternal-db]
             [memefactory.server.db :as meme-db]
-<<<<<<< HEAD
+            [memefactory.shared.contract.registry-entry :as registry-entry]
+            [print.foo :refer [look] :include-macros true]
             [print.foo :refer [look] :include-macros true]
             [taoensso.timbre :as log])
-=======
-            [clojure.string :as str]
-            [print.foo :refer [look] :include-macros true]
-            [memefactory.shared.contract.registry-entry :as registry-entry])
->>>>>>> cb0be217
   (:require-macros [memefactory.server.macros :refer [try-catch-throw]]))
 
 (def enum graphql-utils/kw->gql-name)
