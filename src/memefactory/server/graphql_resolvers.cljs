(ns memefactory.server.graphql-resolvers
  (:require [bignumber.core :as bn]
            [cljs-time.core :as t]
            [cljs-web3.core :as web3-core]
            [cljs-web3.eth :as web3-eth]
            [cljs.nodejs :as nodejs]
            [clojure.string :as str]
            [clojure.string :as str]
            [clojure.string :as string]
            [district.graphql-utils :as graphql-utils]
            [district.server.config :refer [config]]
            [district.server.db :as db]
            [district.server.web3 :as web3]
            [honeysql.core :as sql]
            [honeysql.helpers :as sqlh]
            [memefactory.server.contract.eternal-db :as eternal-db]
            [memefactory.server.db :as meme-db]
            [memefactory.shared.contract.registry-entry :as registry-entry]
            [print.foo :refer [look] :include-macros true]
<<<<<<< HEAD
            [taoensso.timbre :as log])
=======
            [print.foo :refer [look] :include-macros true]
            [taoensso.timbre :as log]
            [memefactory.server.ranks-cache :as ranks-cache])
>>>>>>> 90104744
  (:require-macros [memefactory.server.macros :refer [try-catch-throw]]))

(def enum graphql-utils/kw->gql-name)

(def graphql-fields (nodejs/require "graphql-fields"))

(def whitelisted-config-keys [:ipfs])

(defn- query-fields
  "Returns the first order fields"
  [document & [path]]
  (->> (-> document
           graphql-fields
           (js->clj))
       (#(if path
           (get-in % [(-> path enum name)])
           %))
       keys
       (map graphql-utils/gql-name->kw)
       set))

(defn- last-block-timestamp []
  (->> (web3-eth/block-number @web3/web3) (web3-eth/get-block @web3/web3) :timestamp))

(defn paged-query
  "Execute a paged query.
  query: a map honeysql query.
  page-size: a int
  page-start-idx: a int
  Returns a map with [:items :total-count :end-cursor :has-next-page]"
  [query page-size page-start-idx]
  (let [paged-query (cond-> query
                      page-size (assoc :limit page-size)
                      page-start-idx (assoc :offset page-start-idx))
        total-count (count (db/all query))
        result (db/all paged-query)
        last-idx (cond-> (count result)
                   page-start-idx (+ page-start-idx))]
    {:items result
     :total-count total-count
     :end-cursor (str last-idx)
     :has-next-page (not= last-idx total-count)}))

(defn meme-query-resolver [_ {:keys [:reg-entry/address] :as args}]
  (db/get {:select [:*]
           :from [[:memes :m] [:reg-entries :re]]
           :where [:and
                   [:= :m.reg-entry/address :re.reg-entry/address]
                   [:= :re.reg-entry/address address]]}))

(defn reg-entry-status [now {:keys [:reg-entry/created-on :reg-entry/challenge-period-end :challenge/challenger
                                    :challenge/commit-period-end :challenge/commit-period-end
                                    :challenge/reveal-period-end :challenge/votes-for :challenge/votes-against] :as reg-entry}]
  (cond
    (and (< now challenge-period-end) (not challenger)) :reg-entry.status/challenge-period
    (< now commit-period-end)                           :reg-entry.status/commit-period
    (< now reveal-period-end)                           :reg-entry.status/reveal-period
    (and (pos? reveal-period-end)
         (> now reveal-period-end)) (if (< votes-against votes-for)
                                      :reg-entry.status/whitelisted
                                      :reg-entry.status/blacklisted)
    :else :reg-entry.status/whitelisted))   


(defn reg-entry-status-sql-clause [now]
  (sql/call ;; TODO: can we remove aliases here?
   :case
   [:and
    [:< now :re.reg-entry/challenge-period-end] 
    [:= :re.challenge/challenger nil]]                        (enum :reg-entry.status/challenge-period)
   [:< now :re.challenge/commit-period-end]                   (enum :reg-entry.status/commit-period)
   [:< now :re.challenge/reveal-period-end]                   (enum :reg-entry.status/reveal-period)
   [:and
    [:> :re.challenge/reveal-period-end 0]
    [:> now :re.challenge/reveal-period-end]]  (sql/call :case
                                                         [:< :re.challenge/votes-against :re.challenge/votes-for]
                                                         (enum :reg-entry.status/whitelisted)

                                                         :else (enum :reg-entry.status/blacklisted))
   :else (enum :reg-entry.status/whitelisted)))

(defn search-memes-query-resolver [_ {:keys [:title :tags :tags-or :statuses :order-by :order-dir :owner :creator :curator :first :after] :as args}]
  (log/debug "search-memes-query-resolver" args)
  (try-catch-throw
   (let [statuses-set (when statuses (set statuses))
         now (last-block-timestamp)
         page-start-idx (when after (js/parseInt after))
         page-size first
         query (cond-> {:select [:re.* :m.*]
                        :modifiers [:distinct]
                        :from [[:memes :m]]
                        :join [[:reg-entries :re] [:= :m.reg-entry/address :re.reg-entry/address]]
                        :left-join [[{:select [:mt.reg-entry/address :mt.meme-token/token-id :mto.meme-token/owner]
                                      :from [[:meme-tokens :mt]]
                                      :join [[:meme-token-owners :mto]
                                             [:= :mto.meme-token/token-id :mt.meme-token/token-id]]} :tokens]
                                    [:= :m.reg-entry/address :tokens.reg-entry/address]
                                    [:meme-tags :mtags] [:= :mtags.reg-entry/address :m.reg-entry/address]]}
                 
                 title        (sqlh/merge-where [:like :m.meme/title (str "%" title "%")])
                 tags          (sqlh/merge-where [:=
                                                  (count tags)
                                                  {:select [(sql/call :count :*)]
                                                   :from [[:meme-tags :mtts]]
                                                   :where [:and
                                                                     [:= :mtts.reg-entry/address :m.reg-entry/address]
                                                                     [:in :mtts.tag/name tags]]}])
                 tags-or      (sqlh/merge-where [:in :mtags.tag/name tags-or])
                 creator      (sqlh/merge-where [:= :re.reg-entry/creator creator])
                 curator      (sqlh/merge-where [:= :re.challenge/challenger curator])
                 owner        (sqlh/merge-where [:= :tokens.meme-token/owner owner])
                 statuses-set (sqlh/merge-where [:in (reg-entry-status-sql-clause now) statuses-set])
                 order-by     (sqlh/merge-order-by [[(get {:memes.order-by/reveal-period-end    :re.challenge/reveal-period-end
                                                           :memes.order-by/commited-period-end  :re.challenge/commit-period-end
                                                           :memes.order-by/challenge-period-end :re.reg-entry/challenge-period-end
                                                           :memes.order-by/total-trade-volume   :m.meme/total-trade-volume
                                                           :memes.order-by/created-on           :re.reg-entry/created-on
                                                           :memes.order-by/number               :m.meme/number
                                                           :memes.order-by/total-minted         :m.meme/total-minted}
                                                          ;; TODO: move this transformation to district-server-graphql
                                                          (graphql-utils/gql-name->kw order-by))
                                                     (or (keyword order-dir) :asc)]]))]
     (paged-query query page-size page-start-idx))))

(defn search-meme-tokens-query-resolver [_ {:keys [:statuses :order-by :order-dir :owner :first :after] :as args}]
  (log/debug "search-meme-tokens-query-resolver" args)
  (try-catch-throw
   (let [statuses-set (when statuses (set statuses))
         now (last-block-timestamp)
         page-start-idx (when after (js/parseInt after))
         page-size first
         query (cond-> {:select [:mto.* :mt.*]
                        :from [[:meme-tokens :mt]]
                        :join [[:reg-entries :re] [:= :mt.reg-entry/address :re.reg-entry/address]
                               [:memes :m] [:= :mt.reg-entry/address :m.reg-entry/address]]
                        :left-join [[:meme-token-owners :mto] [:= :mto.meme-token/token-id :mt.meme-token/token-id]]}
                 owner        (sqlh/merge-where [:= :mto.meme-token/owner owner])
                 statuses-set (sqlh/merge-where [:in (reg-entry-status-sql-clause now) statuses-set])
                 order-by     (sqlh/merge-order-by [[(get {:meme-tokens.order-by/meme-number    :mt.meme-token/number
                                                           :meme-tokens.order-by/meme-title     :m.meme/title
                                                           :meme-tokens.order-by/transferred-on :mt.meme-token/transferred-on
                                                           :meme-tokens.order-by/token-id       :mt.meme-token/token-id}
                                                          ;; TODO: move this transformation to district-server-graphql
                                                          (graphql-utils/gql-name->kw order-by))
                                                     (or (keyword order-dir) :asc)]]))]
     (paged-query query page-size page-start-idx))))

(defn meme-auction-query-resolver [_ {:keys [:meme-auction/address] :as args}]
  (log/debug "meme-auction args" args)
  (try-catch-throw
   (let [sql-query (db/get {:select [:*]
                            :from [:meme-auctions]
                            :where [:= address :meme-auctions.meme-auction/address]})]
     (log/debug "meme-auction query" sql-query)
     sql-query)))

(defn meme-auction-status-sql-clause [now]
  (sql/call ;; TODO: can we remove aliases here?
   :case
   [:not= :ma.meme-auction/canceled-on nil]                                       (enum :meme-auction.status/canceled)
   [:and
    [:< [:+ :ma.meme-auction/started-on :ma.meme-auction/duration] now]
    [:= :ma.meme-auction/bought-on nil]]                                          (enum :meme-auction.status/active)
   :else                                                                          (enum :meme-auction.status/done)))

(defn search-meme-auctions-query-resolver [_ {:keys [:title :tags :tags-or :order-by :order-dir :group-by :statuses :seller :first :after] :as args}]
  (log/debug "search-meme-auctions-query-resolver" args)
  (try-catch-throw
   (let [statuses-set (when statuses (set statuses))
         now (last-block-timestamp)
         page-start-idx (when after (js/parseInt after))
         page-size first
         query (cond-> {:select (cond-> [:ma.*]
                                  (and group-by
                                       (= (graphql-utils/gql-name->kw group-by)
                                          :meme-auctions.group-by/cheapest))
                                  (conj (sql/call :min :ma.meme-auction/bought-for)))
                        :modifiers [:distinct]
                        :from [[:meme-auctions :ma]]
                        :join [[:meme-tokens :mt] [:= :mt.meme-token/token-id :ma.meme-auction/token-id]
                               [:memes :m] [:= :mt.reg-entry/address :m.reg-entry/address]]
                        :left-join [[:meme-tags :mtags] [:= :mtags.reg-entry/address :m.reg-entry/address]]}
                 title         (sqlh/merge-where [:like :m.meme/title (str "%" title "%")])
                 seller        (sqlh/merge-where [:= :ma.meme-auction/seller seller])
                 tags          (sqlh/merge-where [:=
                                                  (count tags)
                                                  {:select [(sql/call :count :*)]
                                                   :from [[:meme-tags :mtts]]
                                                   :where [:and
                                                                     [:= :mtts.reg-entry/address :m.reg-entry/address]
                                                                     [:in :mtts.tag/name tags]]}])
                 tags-or      (sqlh/merge-where [:in :mtags.tag/name tags-or])
                 statuses-set (sqlh/merge-where [:in (meme-auction-status-sql-clause now) statuses-set])
                 order-by     (sqlh/merge-order-by [[(get {:meme-auctions.order-by/price      :ma.meme-auction/bought-for
                                                           :meme-auctions.order-by/started-on :ma.meme-auction/started-on
                                                           :meme-auctions.order-by/bought-on  :ma.meme-auction/bought-on
                                                           :meme-auctions.order-by/token-id   :ma.meme-auction/token-id
                                                           :meme-auctions.order-by/meme-total-minted :m.meme/total-minted
                                                           :meme-auctions.order-by/random     (sql/call :random)}
                                                          ;; TODO: move this transformation to district-server-graphql
                                                          (graphql-utils/gql-name->kw order-by))
                                                     (or (keyword order-dir) :asc)]])
                 group-by     (merge {:group-by [:m.reg-entry/address]}))]
     (paged-query query page-size page-start-idx))))

(defn search-tags-query-resolver [_ {:keys [:first :after] :as args}]
  (log/debug "search-tags-query-resolver" args)
  (try-catch-throw
   (let [page-start-idx (when after (js/parseInt after))
         page-size first
         query {:select [:*]
                :from [:tags]}]
     (paged-query query page-size page-start-idx))))

(defn param-change-query-resolver [_ {:keys [:reg-entry/address] :as args}]
  (log/debug "param-change args" args)
  (try-catch-throw
   (let [sql-query (db/get {:select [:*]
                            :from [:param-changes]
                            :join [:reg-entries [:= :reg-entries.reg-entry/address :param-changes.reg-entry/address]]
                            :where [:= address :param-changes.reg-entry/address]})]
     (log/debug "param-change query" sql-query)
     sql-query)))

(defn search-param-changes-query-resolver [_ {:keys [:first :after] :as args}]
  (log/debug "search-param-changes args" args)
  (try-catch-throw
   (paged-query {:select [:*]
                 :from [:param-changes]
                 :join [:reg-entries [:= :reg-entries.reg-entry/address :param-changes.reg-entry/address]]}
                first
                (when after
                  (js/parseInt after)))))

(defn user-query-resolver [_ {:keys [:user/address] :as args} context debug]
  (log/debug "user args" args)
  (try-catch-throw
   (let [sql-query (db/get {:select [:*]
                            :from [:users]
                            :where [:= address :users.user/address]})]
     (log/debug "user query" sql-query)
     (when-not (empty? sql-query)
       sql-query))))

(defn search-users-query-resolver [_ {:keys [:order-by :order-dir :first :after] :as args} _ document]
  (log/debug "search-users-query-resolver args" args)
  (try-catch-throw
   (let [now (last-block-timestamp)
         order-by-clause (when order-by (get {:users.order-by/address :user/address
                                              :users.order-by/voter-total-earned :user/voter-total-earned
                                              :users.order-by/challenger-total-earned :user/challenger-total-earned
                                              :users.order-by/curator-total-earned :user/curator-total-earned
                                              :users.order-by/total-participated-votes-success :user/total-participated-votes-success
                                              :users.order-by/total-participated-votes :user/total-participated-votes
                                              :users.order-by/total-created-challenges-success :user/total-created-challenges-success
                                              :users.order-by/total-created-challenges :user/total-created-challenges
                                              :users.order-by/total-collected-memes :user/total-collected-memes
                                              :users.order-by/total-collected-token-ids :user/total-collected-token-ids
                                              :users.order-by/total-created-memes-whitelisted :user/total-created-memes-whitelisted
                                              :users.order-by/total-created-memes :user/total-created-memes}
                                             (graphql-utils/gql-name->kw order-by)))
         fields (conj (query-fields document :items) order-by-clause)
         select? #(contains? fields %)
         query (paged-query {:select (remove nil?
                                             [:*
                                              (when (select? :user/curator-total-earned)
                                                [(sql/call :+ :users.user/voter-total-earned :users.user/challenger-total-earned)     
                                                 :user/curator-total-earned])
                                              (when (select? :user/total-participated-votes-success)
                                                [{:select [:%count.*]
                                                  :from [:votes]
                                                  :join [:reg-entries [:= :reg-entries.reg-entry/address :votes.reg-entry/address]]
                                                  :where [:and [:> now :reg-entries.challenge/reveal-period-end]
                                                          [:> :reg-entries.challenge/votes-for :reg-entries.challenge/votes-against]
                                                          [:= :votes.vote/voter :users.user/address]]}
                                                 :user/total-participated-votes-success])
                                              (when (select? :user/total-participated-votes)
                                                [{:select [:%count.*]
                                                  :from [:votes]
                                                  :join [:reg-entries [:= :reg-entries.reg-entry/address :votes.reg-entry/address]]
                                                  :where [:= :votes.vote/voter :users.user/address]}
                                                 :user/total-participated-votes])
                                              (when (select? :user/total-created-challenges-success)
                                                [{:select [:%count.* ]
                                                  :from [:reg-entries]
                                                  :where [:and [:> now :reg-entries.challenge/reveal-period-end]
                                                          [:> :reg-entries.challenge/votes-for :reg-entries.challenge/votes-against]
                                                          [:= :reg-entries.challenge/challenger :users.user/address]]}
                                                 :user/total-created-challenges-success])
                                              (when (select? :user/total-created-challenges)
                                                [{:select [:%count.* ]
                                                  :from [:reg-entries]
                                                  :where [:= :reg-entries.challenge/challenger :users.user/address]}
                                                 :user/total-created-challenges])
                                              (when (select? :user/total-collected-memes)
                                                [{:select [(sql/call :count-distinct :meme-tokens.reg-entry/address)]
                                                  :from [:meme-token-owners]
                                                  :join [:meme-tokens [:= :meme-tokens.meme-token/token-id :meme-token-owners.meme-token/token-id]]
                                                  :where [:= :meme-token-owners.meme-token/owner :users.user/address]}
                                                 :user/total-collected-memes])
                                              (when (select? :user/total-collected-token-ids)
                                                [{:select [:%count.*]
                                                  :from [:meme-token-owners]
                                                  :where [:= :meme-token-owners.meme-token/owner :user/address]}
                                                 :user/total-collected-token-ids])
                                              (when (select? :user/total-created-memes-whitelisted)
                                                [{:select [:%count.* ]
                                                  :from [:memes]
                                                  :join [:reg-entries [:= :reg-entries.reg-entry/address :memes.reg-entry/address]]
                                                  :where [:and [:= :reg-entries.reg-entry/creator :user/address]
                                                          [:or
                                                           [:< :reg-entries.challenge/votes-against :reg-entries.challenge/votes-for]
                                                           [:< :reg-entries.reg-entry/challenge-period-end now]]]}
                                                 :user/total-created-memes-whitelisted])
                                              (when (select? :user/total-created-memes)
                                                [{:select [:%count.* ]
                                                  :from [:memes]
                                                  :join [:reg-entries [:= :reg-entries.reg-entry/address :memes.reg-entry/address]]
                                                  :where [:= :reg-entries.reg-entry/creator :user/address]}
                                                 :user/total-created-memes])])
                             :from [:users]
                             :order-by [[order-by-clause (or (keyword order-dir) :asc)]]}
                            first
                            (when after
                              (js/parseInt after)))]
     (log/debug "search-users-query-resolver query" query)
     query)))

(defn user-list->items-resolver [user-list]
  (log/debug "user-list->items-resolver args" user-list)
  (:items user-list))

(defn param-query-resolver [_ {:keys [:db :key] :as args}]
  (log/debug "param-query-resolver" args)
  (try-catch-throw
   (let [sql-query (db/get {:select [[:param-change/db :param/db]
                                     [:param-change/key :param/key]
                                     [:param-change/value :param/value] ]
                            :from [:param-changes]
                            :where [:and [:= db :param-changes.param-change/db]
                                    [:= key :param-changes.param-change/key]]
                            :order-by [:param-changes.param-change/applied-on]
                            :limit 1})]
     (log/debug "param-query-resolver" sql-query)
     sql-query)))

(defn params-query-resolver [_ {:keys [:db :keys] :as args}]
  (log/debug "params-query-resolver" args)
  (try-catch-throw
   (let [sql-query (db/all {:select [[:param-change/db :param/db]
                                     [:param-change/key :param/key]
                                     [:param-change/value :param/value] ]
                            :from [:param-changes]
                            :where [:and [:= db :param-changes.param-change/db]
                                    [:in :param-changes.param-change/key keys]]
                            :order-by [:param-changes.param-change/applied-on]})]
     (log/debug "params-query-resolver" sql-query)
     sql-query)))

(defn overall-stats-resolver [_ _]
  {:total-memes-count (:count (db/get {:select [[(sql/call :count :*) :count]]
                                :from [:memes]}))
   :total-tokens-count (:count (db/get {:select [[(sql/call :count :*) :count]]
                                        :from [:meme-tokens]}))})

(defn config-query-resolver []
  (log/debug "config-query-resolver")
  (try-catch-throw
   (select-keys @config whitelisted-config-keys)))

(defn eternal-db-query-resolver [_ _ _ document]
  (try-catch-throw
   (let [contract-key (-> document (query-fields) first)
         fields (query-fields document :meme-registry-db)]
     (log/debug "eternal-db-query-resolver fields" {:contract-key contract-key
                                                    :fields fields})     
     {contract-key (zipmap fields (->> (eternal-db/get-uint-values contract-key fields)
                                       (map bn/number)))})))

(defn vote->option-resolver [{:keys [:vote/option] :as vote}]
  (cond
    (= 1 option)
    (enum :vote-option/vote-for)

    (= 2 option)
    (enum :vote-option/vote-against)

    :else (enum :vote-option/no-vote)))

(defn reg-entry->status-resolver [reg-entry]
  (enum (reg-entry-status (last-block-timestamp) reg-entry)))

(defn reg-entry->creator-resolver [{:keys [:reg-entry/creator] :as reg-entry}]
  (log/debug "reg-entry->creator-resolver args" reg-entry)
  {:user/address creator})

(defn reg-entry-winning-vote-option [{:keys [:reg-entry/address]}]
  (->> (db/all {:select [:vote/option [(sql/call :count) :count]]
                :from [:votes]
                :where [:and
                        [:not= :vote/revealed-on nil]
                        [:= :reg-entry/address address]]
                :group-by [:vote/option]})
       (apply (partial max-key :count))
       :vote/option
       registry-entry/vote-options))

(defn reg-entry->vote-winning-vote-option-resolver [{:keys [:reg-entry/address :reg-entry/status] :as reg-entry} {:keys [:vote/voter] :as args}]
  (log/debug "reg-entry->vote-winning-vote-option-resolver args" args)
  (when (#{:reg-entry.status/blacklisted :reg-entry.status/whitelisted} (reg-entry-status (last-block-timestamp) reg-entry))
    (let [{:keys [:vote/option]} (db/get {:select [:vote/option]
                                          :from [:votes]
                                          :where [:and
                                                  [:= address :reg-entry/address]
                                                  [:= voter :vote/voter]]})]
      (and option
           (= option (reg-entry-winning-vote-option reg-entry))))))

(defn reg-entry->all-rewards-resolver [{:keys [:reg-entry/address :challenge/reward-pool :challenge/claimed-reward-on
                                               :reg-entry/deposit :challenge/challenger :challenge/votes-against :challenge/votes-for] :as reg-entry} args]
  (let [challenger-amount (if (and (zero? claimed-reward-on)
                                   (= challenger (:user/address args)))
                            (- deposit reward-pool)
                            0)
        voter-amount (let [{:keys [:vote/option :vote/amount]}
                           (db/get {:select [:vote/option :vote/amount]
                                    :from [:votes]
                                    :where [:and
                                            [:= address :reg-entry/address]
                                            [:= (:user/address args) :vote/voter]]})
                           winning-option (reg-entry-winning-vote-option reg-entry)
                           winning-amount (case winning-option
                                            :vote.option/vote-against votes-against
                                            :vote.option/vote-for votes-for
                                            0)]
                       (if (and (= winning-option (registry-entry/vote-options option))
                                (#{:reg-entry.status/blacklisted :reg-entry.status/whitelisted} (reg-entry-status (last-block-timestamp) reg-entry)))
                         (/ (* amount reward-pool) winning-amount) 
                         0))]
    (+ challenger-amount voter-amount))) 

(defn reg-entry->challenger [{:keys [:challenge/challenger] :as reg-entry}]
  (log/debug "reg-entry->challenger-resolver args" reg-entry)
  (try-catch-throw
   (let [sql-query (db/get {:select [:*]
                            :from [:users]
                            :where [:= challenger :users.user/address]})]
     (log/debug "reg-entry->challenger-resolver query" sql-query)
     (when challenger
       sql-query))))

(defn reg-entry->votes-total-resolver [{:keys [:challenge/votes-against :challenge/votes-for] :as reg-entry}]
  (log/debug "challenge->votes-total-resolver args" reg-entry)
  (+ votes-against votes-for))

(defn vote->reward-resolver [{:keys [:reg-entry/address :vote/option] :as vote}]
  (log/debug "vote->reward-resolver args" vote)
  (try-catch-throw
   (let [status (reg-entry-status (last-block-timestamp) (db/get {:select [:*]
                                                                  :from [:reg-entries]
                                                                  :where [:= address :reg-entry/address]}))
         {:keys [:challenge/reward-pool :votes/for :votes/against] :as sql-query} (db/get {:select [[{:select [:challenge/reward-pool]
                                                                                                      :from [:reg-entries]
                                                                                                      :where [:= address :reg-entry/address]} :challenge/reward-pool]
                                                                                                    [{:select [:%count.*]
                                                                                                      :from [:votes]
                                                                                                      :where [:and [:= address :votes.reg-entry/address]
                                                                                                              [:= 1 :votes.vote/option]]} :votes/for]
                                                                                                    [{:select [:%count.*]
                                                                                                      :from [:votes]
                                                                                                      :where [:and [:= address :votes.reg-entry/address]
                                                                                                              [:= 2 :votes.vote/option]]} :votes/against]]})]
     (log/debug "vote->reward-resolver query" sql-query)
     (cond
       (and (= :reg-entry.status/whitelisted status)
            (= option 1))
       (/ reward-pool for)

       (and (= :reg-entry.status/blacklisted (look status))
            (= option 2))
       (/ reward-pool against)

       :else nil))))

(defn reg-entry->vote-resolver [{:keys [:reg-entry/address] :as reg-entry} {:keys [:vote/voter]}]
  (log/debug "reg-entry->vote args" {:reg-entry reg-entry :voter voter})
  (try-catch-throw
   (let [sql-query (db/get {:select [:*]
                            :from [:votes]
                            :where [:and
                                    [:= voter :votes.vote/voter]
                                    [:= address :votes.reg-entry/address]]})]
     (log/debug "reg-entry->vote query" sql-query)
     sql-query)))

(defn meme->owned-meme-tokens [{:keys [:reg-entry/address] :as meme} {:keys [:owner] :as args}]
  (try-catch-throw
   (let [query (merge {:select [:mto.* :mt.*]
                       :modifiers [:distinct]
                       :from [[:meme-tokens :mt]]
                       :join [[:reg-entries :re] [:= :mt.reg-entry/address :re.reg-entry/address]]
                       :left-join [[:meme-token-owners :mto] [:= :mto.meme-token/token-id :mt.meme-token/token-id]]
                       :where [:and
                               [:= :mt.reg-entry/address address]
                               [:= :mto.meme-token/owner owner]]})]
     (db/all query))))

(defn meme->tags [{:keys [:reg-entry/address] :as meme}]
  (try-catch-throw
   (db/all {:select [:tag/name]
            :from [:meme-tags]
            :where [:= :reg-entry/address address]})))

(defn meme->meme-auctions-resolver [{:keys [:reg-entry/address] :as meme} {:keys [:order-by :order-dir] :as opts}]
  (log/debug "meme->meme-auctions-resolver" {:args meme :opts opts})
  (try-catch-throw
   (let [sql-query (db/all (merge {:select [:*]
                                   :from [:meme-auctions]
                                   :join [:meme-tokens [:= :meme-tokens.meme-token/token-id :meme-auctions.meme-auction/token-id]
                                          :memes [:= :memes.reg-entry/address :meme-tokens.reg-entry/address]]
                                   :where [:= :memes.reg-entry/address address]}
                                  (when order-by
                                    {:order-by [[(get {:meme-auctions.order-by/token-id :meme-auctions.meme-auction/token-id
                                                       :meme-auctions.order-by/seller :meme-auctions.meme-auction/seller
                                                       :meme-auctions.order-by/buyer :meme-auctions.meme-auction/buyer
                                                       :meme-auctions.order-by/price :meme-auctions.meme-auction/bought-for
                                                       :meme-auctions.order-by/bought-on :meme-auctions.meme-auction/bought-on}
                                                      (graphql-utils/gql-name->kw order-by))
                                                 (or (keyword order-dir) :asc)]]})))]
     
     (log/debug "meme->meme-auctions-resolver query" sql-query)
     sql-query)))

(defn meme-list->items-resolver [meme-list]
  (:items meme-list))

(defn tag-list->items-resolver [tag-list]
  (:items tag-list))

(defn meme-token->owner-resolver [{:keys [:meme-token/token-id] :as meme-token}]
  (log/debug "meme-token->owner-resolver args" meme-token)
  (try-catch-throw
   (let [sql-query (db/get {:select [:*]
                            :from [[:users :u]]
                            :join [[:meme-token-owners :mto] [:= :mto.meme-token/owner :u.user/address]]
                            :where [:= token-id :mto.meme-token/token-id]})]
     (log/debug "meme-token->owner-resolver query" sql-query)
     sql-query)))

(defn meme-token->meme-resolver [{:keys [:meme-token/token-id] :as meme-token}]
  (log/debug "meme-token->meme-resolver args" meme-token)
  (try-catch-throw
   (let [sql-query (db/get {:select [:*]
                            :from [:meme-tokens]
                            :join [:reg-entries [:= :reg-entries.reg-entry/address :meme-tokens.reg-entry/address]
                                   :memes [:= :reg-entries.reg-entry/address :memes.reg-entry/address]]
                            :where [:= token-id :meme-tokens.meme-token/token-id]})]
     (log/debug "meme-token->meme-resolver query" sql-query)
     sql-query)))

(defn meme-token-list->items-resolver [meme-token-list]
  (:items meme-token-list))

(defn meme-auction->seller-resolver [{:keys [:meme-auction/seller] :as meme-auction}]
  (log/debug "meme-auction->seller-resolver args" meme-auction)
  {:user/address seller})

(defn meme-auction->buyer-resolver [{:keys [:meme-auction/buyer :meme-auction/bought-on] :as meme-auction}]
  (log/debug "meme-auction->buyer-resolver args" meme-auction)
  (when bought-on
    {:user/address buyer}))

(defn meme-auction->status-resolver [{:keys [:meme-auction/started-on :meme-auction/duration
                                             :meme-auction/canceled-on :meme-auction/bought-on] :as meme-auction}]
  (log/debug "meme-auction->status-resolver args" meme-auction)
  (cond
    (nil? (or started-on duration canceled-on bought-on))
    nil

    (not (nil? canceled-on))
    (enum :meme-auction.status/canceled)

    (and (nil? bought-on) (< (last-block-timestamp) (+ started-on duration)))
    (enum :meme-auction.status/active)

    :else (enum :meme-auction.status/done)))

(defn meme-auction->meme-token-resolver [{:keys [:meme-auction/token-id] :as meme-auction}]
  (log/debug "meme-auction->meme-token-resolver args" meme-auction)
  (try-catch-throw
   (let [sql-query (db/get {:select [:*]
                            :from [:meme-tokens]
                            :where [:= token-id :meme-tokens.meme-token/token-id]})]
     (log/debug "meme-auction->meme-token-resolver query" sql-query)
     sql-query)))

(defn meme-auction-list->items-resolver [meme-auction-list]
  (:items meme-auction-list))

(defn param-change-list->items-resolver [param-change-list]
  (:items param-change-list))

(defn user->total-created-memes-resolver
  [{:keys [:user/address :user/total-created-memes] :as user}]
  (log/debug "user->total-created-memes-resolver args" user)
  (try-catch-throw
   (if total-created-memes
     total-created-memes
     (let [sql-query (when address
                       (db/get {:select [[:%count.* :user/total-created-memes]]
                                :from [:memes]
                                :join [:reg-entries [:= :reg-entries.reg-entry/address :memes.reg-entry/address]]
                                :where [:= address :reg-entries.reg-entry/creator]}))]
       (log/debug "user->total-created-memes-resolver query" sql-query)
       (:user/total-created-memes sql-query)))))

(defn user->total-created-memes-whitelisted-resolver
  [{:keys [:user/address
           :user/total-created-memes-whitelisted] :as user}]
  (log/debug "user->total-created-memes-whitelisted-resolver args" user)
  (try-catch-throw
   (if total-created-memes-whitelisted
     total-created-memes-whitelisted
     (when address
       (let [sql-query (when address
                         (db/all {:select [:*]
                                  :from [:memes]
                                  :join [:reg-entries [:= :reg-entries.reg-entry/address :memes.reg-entry/address]]
                                  :where [:= address :reg-entries.reg-entry/creator]}))]
         (log/debug "user->total-created-memes-whitelisted-resolver query" sql-query)
         (count (filter (fn [e] (= :reg-entry.status/whitelisted (reg-entry-status (last-block-timestamp) e)))
                        sql-query)))))))

(defn user->creator-largest-sale-resolver
  "Largest sale creator has done with his newly minted meme"
  [{:keys [:user/address] :as user}]
  (log/debug "user->creator-largest-sale-resolver args" user)
  (try-catch-throw
   (let [sql-query (db/get {:select [:*]
                            :from [:meme-auctions]
                            :join [:reg-entries [:= address :reg-entries.reg-entry/creator]
                                   :memes [:= :memes.reg-entry/address :reg-entries.reg-entry/address]]
                            :where [:and [:= {:select [(sql/call :max :meme-auctions.meme-auction/bought-for)]
                                              :from [:meme-auctions]}
                                          :meme-auctions.meme-auction/bought-for]
                                    [:= address :meme-auction/seller]]})]
     (log/debug "user->creator-largest-sale-resolver query" sql-query)
     sql-query)))

(defn user->largest-sale-resolver [{:keys [:user/address] :as user}]
  (log/debug "user->largest-sale-resolver args" user)
  (try-catch-throw
   (let [sql-query (db/get {:select [:*]
                            :from [:meme-auctions]
                            :where [:and [:= {:select [(sql/call :max :meme-auctions.meme-auction/bought-for)]
                                              :from [:meme-auctions]
                                              :where [:= address :meme-auction/seller]}
                                          :meme-auctions.meme-auction/bought-for]
                                    [:= address :meme-auction/seller]]})]
     (log/debug "user->largest-sale-resolver query" sql-query)
     (when (not-empty sql-query)
       sql-query))))

(defn user->total-collected-token-ids-resolver
  "Amount of meme tokenIds owned by user"
  [{:keys [:user/address
           :user/total-collected-token-ids] :as user}]
  (log/debug "user->total-collected-token-ids-resolver args" user)
  (try-catch-throw
   (if total-collected-token-ids
     total-collected-token-ids
     (let [sql-query (when address
                       (db/get {:select [[:%count.* :user/total-collected-token-ids]]
                                :from [:meme-token-owners]
                                :where [:= address :meme-token-owners.meme-token/owner]}))]
       (log/debug "user->total-collected-token-ids-resolver query" sql-query)
       (:user/total-collected-token-ids sql-query)))))

(defn user->total-collected-memes-resolver
  [{:keys [:user/address :user/total-collected-memes] :as user}]
  (log/debug "user->total-collected-memes-resolver args" user)
  (try-catch-throw
   (if total-collected-memes
     total-collected-memes
     (let [sql-query (when address
                       (db/get {:select [[(sql/call :count-distinct :meme-tokens.reg-entry/address) :user/total-collected-memes]]
                                :from [:meme-token-owners]
                                :join [:meme-tokens [:= :meme-tokens.meme-token/token-id :meme-token-owners.meme-token/token-id]]
                                :where [:= address :meme-token-owners.meme-token/owner]}))]
       (log/debug "user->total-collected-memes-resolver query" sql-query)
       (:user/total-collected-memes sql-query)))))

(defn user->largest-buy-resolver [{:keys [:user/address] :as user}]
  (log/debug "user->largest-buy-resolver args" user)
  (try-catch-throw
   (let [sql-query (db/get {:select [:*]
                            :from [:meme-auctions]
                            :where [:and [:= {:select [(sql/call :max :meme-auctions.meme-auction/end-price)]
                                              :from [:meme-auctions]}
                                          :meme-auctions.meme-auction/end-price]
                                    [:= address :meme-auction/buyer]]})
         {:keys [:meme-auction/buyer]} sql-query]
     (log/debug "user->largest-buy-resolver query" sql-query)
     (when buyer
       sql-query))))

(defn user->total-created-challenges-resolver
  [{:keys [:user/address
           :user/total-created-challenges] :as user}]
  (log/debug "user->total-created-challenges-resolver args" user)
  (try-catch-throw
   (if total-created-challenges
     total-created-challenges
     (let [sql-query (when address
                       (db/get {:select [[:%count.* :user/total-created-challenges]]
                                :from [:reg-entries]
                                :where [:= address :reg-entries.challenge/challenger]}))]
       (log/debug "user->total-created-challenges-resolver query" sql-query)
       (:user/total-created-challenges sql-query)))))

(defn user->total-created-challenges-success-resolver
  [{:keys [:user/address :user/total-created-challenges-success] :as user}]
  (log/debug "user->total-created-challenges-success-resolver args" user)
  (try-catch-throw
   (if total-created-challenges-success
     total-created-challenges-success
     (let [sql-query (when address
                       (db/get {:select [[:%count.* :user/total-created-challenges-success]]
                                :from [:reg-entries]
                                :where [:and [:> (last-block-timestamp) :reg-entries.challenge/reveal-period-end]
                                        [:< :reg-entries.challenge/votes-for :reg-entries.challenge/votes-against]
                                        [:= address :reg-entries.challenge/challenger]]}))]
       (log/debug "user->total-created-challenges-success-resolver query" sql-query)
       (:user/total-created-challenges-success sql-query)))))

(defn user->total-participated-votes-resolver
  "Amount of different votes user participated in"
  [{:keys [:user/address
           :user/total-participated-votes] :as user}]
  (log/debug "user->total-participated-votes-resolver args" user)
  (try-catch-throw
   (if total-participated-votes
     total-participated-votes
     (let [sql-query (when address
                       (db/get {:select [[:%count.* :user/total-participated-votes]]
                                :from [:votes]
                                :where [:= address :votes.vote/voter]}))]
       (log/debug "user->total-participated-votes-resolver query" sql-query)
       (:user/total-participated-votes sql-query)))))

(defn user->total-participated-votes-success-resolver
  "Amount of different votes user voted for winning option"
  [{:keys [:user/address :user/total-participated-votes-success] :as user}]
  (log/debug "user->total-participated-votes-success-resolver args" user)
  (try-catch-throw
   (if total-participated-votes-success
     total-participated-votes-success
     (let [now (last-block-timestamp)
           sql-query (when address
                       (db/all {:select [:*]
                                :from [:votes]
                                :join [:reg-entries [:= :reg-entries.reg-entry/address :votes.reg-entry/address]]
                                :where [:= address :votes.vote/voter]}))]
       (log/debug "user->total-participated-votes-success-resolver query" sql-query)
       (reduce (fn [total {:keys [:vote/option] :as reg-entry}]
                 (let [ status (reg-entry-status (last-block-timestamp) reg-entry)]                   
                   (if (or (and (= :reg-entry.status/whitelisted status) (= 1 option))
                           (and (= :reg-entry.status/blacklisted status) (= 2 option)))
                     (inc total)
                     total)
                   ))
               0
               sql-query)))))

(defn user->curator-total-earned-resolver
  [{:keys [:user/voter-total-earned
           :user/challenger-total-earned
           :user/curator-total-earned] :as user} parent]
  (log/debug "user->curator-total-earned-resolver args" user)
  (try-catch-throw
   (if curator-total-earned
     curator-total-earned
     (when (and voter-total-earned challenger-total-earned)
       (+ voter-total-earned challenger-total-earned)))))

(defn user->creator-total-earned-resolver [user]
  (try-catch-throw
   (->> (db/all {:select [:*]
                 :from [:meme-auctions]
                 :where  [:= :meme-auction/seller (:user/address user)]})
        (map :meme-auction/bought-for)
        (reduce +))))

(defn all-users [] (db/all {:select [:*] :from [:users]}))

(defn creator-rank []
  (let [users-whitelisted-memes (->> (db/all {:select [:re.reg-entry/creator [(sql/call :count :*) :count] [(reg-entry-status-sql-clause (last-block-timestamp)) :status]]
                                              :from [[:reg-entries :re]]
                                              :group-by [:status]
                                              :having [:= :status "regEntry_status_whitelisted"]})
                                    (map (fn [{:keys [:reg-entry/creator :count]}] [creator count]))
                                    (into {}))]
    (->> (all-users)
         (map #(assoc % :white-listed-memes (get users-whitelisted-memes (:user/address %) 0)))
         (sort-by :white-listed-memes >)
         (map-indexed (fn [idx u] [(:user/address u) idx]))
         (into {}))))

(defn challenger-rank []
  (->> (db/all {:select [:u.user/address :u.user/challenger-total-earned]
                :from [[:users :u]]
                :order-by [[:u.user/challenger-total-earned :desc]]})
       (map-indexed (fn [idx {:keys [:user/address]}] [address idx]))
       (into {})))

(defn voter-rank []
  (->> (db/all {:select [:u.user/address :u.user/voter-total-earned]
                :from [[:users :u]]
                :order-by [[:u.user/voter-total-earned :desc]]})
       (map-indexed (fn [idx {:keys [:user/address]}] [address idx]))
       (into {})))

(defn curator-rank []
  (->> (db/all {:select [:u.user/address [(sql/call :+ :u.user/challenger-total-earned :u.user/voter-total-earned) :curator-total-earned]]
                :from [[:users :u]]
                :order-by [[:curator-total-earned :desc]]})
       (map-indexed (fn [idx {:keys [:user/address]}] [address idx]))
       (into {})))

(defn user->creator-rank-resolver [{:keys [:user/address]}]
  (get (ranks-cache/get-rank :creator-rank creator-rank)
       address))

(defn user->challenger-rank-resolver [{:keys [:user/address]}]
  (get (ranks-cache/get-rank :challenger-rank challenger-rank)
       address))

(defn user->voter-rank-resolver [{:keys [:user/address]}]
  (get (ranks-cache/get-rank :voter-rank voter-rank)
       address))

(defn user->curator-rank-resolver [{:keys [:user/address]}]
  (get (ranks-cache/get-rank :curator-rank curator-rank)
       address))

(def resolvers-map
  {:Query {:meme meme-query-resolver
           :search-memes search-memes-query-resolver
           :search-meme-tokens search-meme-tokens-query-resolver
           :meme-auction meme-auction-query-resolver
           :search-meme-auctions search-meme-auctions-query-resolver
           :search-tags search-tags-query-resolver
           :param-change param-change-query-resolver
           :search-param-changes search-param-changes-query-resolver
           :user user-query-resolver
           :search-users search-users-query-resolver
           :param param-query-resolver
           :params params-query-resolver
           :overall-stats overall-stats-resolver
           :config config-query-resolver
           :eternal-db eternal-db-query-resolver}
   :Vote {:vote/option vote->option-resolver
          :vote/reward vote->reward-resolver}
   :Meme {:reg-entry/status reg-entry->status-resolver
          :reg-entry/creator reg-entry->creator-resolver
          :challenge/vote-winning-vote-option reg-entry->vote-winning-vote-option-resolver
          :challenge/all-rewards reg-entry->all-rewards-resolver
          :challenge/challenger reg-entry->challenger
          :challenge/votes-total reg-entry->votes-total-resolver
          :challenge/vote reg-entry->vote-resolver
          :meme/owned-meme-tokens meme->owned-meme-tokens
          :meme/tags meme->tags
          :meme/meme-auctions meme->meme-auctions-resolver}
   :MemeList {:items meme-list->items-resolver}
   :TagList {:items tag-list->items-resolver}
   :MemeToken {:meme-token/owner meme-token->owner-resolver
               :meme-token/meme meme-token->meme-resolver}
   :MemeTokenList {:items meme-token-list->items-resolver}
   :MemeAuction {:meme-auction/seller meme-auction->seller-resolver
                 :meme-auction/buyer meme-auction->buyer-resolver
                 :meme-auction/status meme-auction->status-resolver
                 :meme-auction/meme-token meme-auction->meme-token-resolver}
   :MemeAuctionList {:items meme-auction-list->items-resolver}
   :ParamChange {:reg-entry/status reg-entry->status-resolver
                 :reg-entry/creator reg-entry->creator-resolver
                 :challenge/challenger reg-entry->challenger
                 :challenge/votes-total reg-entry->votes-total-resolver
                 :challenge/vote reg-entry->vote-resolver}
   :ParamChangeList {:items param-change-list->items-resolver}
   :User {:user/total-created-memes user->total-created-memes-resolver
          :user/total-created-memes-whitelisted user->total-created-memes-whitelisted-resolver
          :user/creator-largest-sale user->creator-largest-sale-resolver
          :user/total-collected-token-ids user->total-collected-token-ids-resolver
          :user/total-collected-memes user->total-collected-memes-resolver
          :user/largest-sale user->largest-sale-resolver
          :user/largest-buy user->largest-buy-resolver
          :user/total-created-challenges user->total-created-challenges-resolver
          :user/total-created-challenges-success user->total-created-challenges-success-resolver
          :user/total-participated-votes user->total-participated-votes-resolver
          :user/total-participated-votes-success user->total-participated-votes-success-resolver
          :user/curator-total-earned user->curator-total-earned-resolver
          :user/creator-total-earned user->creator-total-earned-resolver
          :user/creator-rank    user->creator-rank-resolver
          :user/challenger-rank user->challenger-rank-resolver
          :user/voter-rank      user->voter-rank-resolver
          :user/curator-rank    user->curator-rank-resolver
}
   :UserList {:items user-list->items-resolver}})

<|MERGE_RESOLUTION|>--- conflicted
+++ resolved
@@ -17,13 +17,9 @@
             [memefactory.server.db :as meme-db]
             [memefactory.shared.contract.registry-entry :as registry-entry]
             [print.foo :refer [look] :include-macros true]
-<<<<<<< HEAD
-            [taoensso.timbre :as log])
-=======
             [print.foo :refer [look] :include-macros true]
             [taoensso.timbre :as log]
             [memefactory.server.ranks-cache :as ranks-cache])
->>>>>>> 90104744
   (:require-macros [memefactory.server.macros :refer [try-catch-throw]]))
 
 (def enum graphql-utils/kw->gql-name)
