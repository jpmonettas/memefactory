--- conflicted
+++ resolved
@@ -62,8 +62,10 @@
                          #'district.server.web3/web3
                          #'district.server.smart-contracts/smart-contracts))
 
-<<<<<<< HEAD
-(defn redeploy []
+(defn redeploy
+  "Redeploy smart contracts"
+  []
+  (log/warn "Redeploying contracts, please be patient..." ::redeploy)
   (memefactory.server.deployer/deploy
    {:transfer-dank-token-to-accounts 1
     :initial-registry-params
@@ -81,9 +83,13 @@
                              :deposit (web3/to-wei 10 :ether)
                              :challenge-dispensation 50
                              :vote-quorum 50}}
-    :write? true}))
-
-(defn generate-data []
+    :write? true})
+  (log/info "Finished redploying contracts" ::redeploy))
+
+(defn generate-data
+  "Generate dev data"
+  []
+  (log/warn "Generating data, please be patient..." ::generate-date)
   (let [opts {:memes/use-accounts 1
               :memes/items-per-account 2
               :memes/scenarios [:scenario/create]
@@ -92,52 +98,8 @@
               :param-changes/scenarios []
               :accounts (web3-eth/accounts @web3)}]
     (memefactory.server.generator/generate-memes opts)
-    (memefactory.server.generator/generate-param-changes opts)))
-=======
-(defn redeploy
-  "Redeploy smart contracts"
-  []
-  (log/warn "Redeploying contracts, please be patient..." ::redeploy)
-  (defer
-    (-> (mount/only [#'memefactory.server.deployer/deployer])
-        (mount/stop)
-        pprint/pprint)
-    (-> (mount/only [#'memefactory.server.deployer/deployer])
-        (mount/with-args
-          (merge
-           (mount/args)
-           {:deployer {:write? true}}))
-        (mount/start)
-        pprint/pprint)
-    (log/info "Finished redploying contracts" ::redeploy)))
-
-(defn generate
-  "Generate dev data"
-  []
-  (log/warn "Generating data, please be patient..." ::generate-date)
-  (-> (mount/only [#'memefactory.server.generator/generator])
-      (mount/stop)
-      pprint/pprint)
-  (defer
-    (-> (mount/only [#'memefactory.server.generator/generator])
-        (mount/start)
-        pprint/pprint)
-    (log/info "Finished generating data" ::generate-data)))
-
-(defn redeploy-and-generate
-  "Redeploy smart contracts and generate some data"
-  []
-  (log/warn "Redeploying and generating data, please be patient..." ::redeploy-and-generate)
-  (defer
-    (mount/stop)
-    (-> (mount/with-args
-          (merge
-           (mount/args)
-           {:deployer {:write? true}}))
-        (mount/start)
-        pprint/pprint)
-    (log/info "Finished" ::redeploy-and-generate)))
->>>>>>> 684c6e77
+    (memefactory.server.generator/generate-param-changes opts))
+  (log/info "Finished generating data" ::generate-data))
 
 (defn resync []
   (defer
@@ -161,31 +123,6 @@
                                       :path "/graphql"
                                       :graphiql true}
                             :web3 {:port 8549}
-<<<<<<< HEAD
-=======
-                            :generator {:memes/use-accounts 1
-                                        :memes/items-per-account 1
-                                        :memes/scenarios [:scenario/buy]
-                                        :param-changes/use-accounts 1
-                                        :param-changes/items-per-account 1
-                                        :param-changes/scenarios [:scenario/apply-param-change]}
-                            :deployer {:transfer-dank-token-to-accounts 1
-                                       :initial-registry-params
-                                       {:meme-registry {:challenge-period-duration (t/in-seconds (t/minutes 10))
-                                                        :commit-period-duration (t/in-seconds (t/minutes 2))
-                                                        :reveal-period-duration (t/in-seconds (t/minutes 1))
-                                                        :deposit (web3/to-wei 1000 :ether)
-                                                        :challenge-dispensation 50
-                                                        :vote-quorum 50
-                                                        :max-total-supply 10
-                                                        :max-auction-duration (t/in-seconds (t/weeks 20))}
-                                        :param-change-registry {:challenge-period-duration (t/in-seconds (t/minutes 10))
-                                                                :commit-period-duration (t/in-seconds (t/minutes 2))
-                                                                :reveal-period-duration (t/in-seconds (t/minutes 1))
-                                                                :deposit (web3/to-wei 1000 :ether)
-                                                                :challenge-dispensation 50
-                                                                :vote-quorum 50}}}
->>>>>>> 684c6e77
                             :ipfs {:host "http://127.0.0.1:5001" :endpoint "/api/v0" :gateway "http://127.0.0.1:8080/ipfs"}
                             :smart-contracts {:contracts-var #'memefactory.shared.smart-contracts/smart-contracts
                                               :print-gas-usage? true
