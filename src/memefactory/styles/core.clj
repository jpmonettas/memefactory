(ns memefactory.styles.core
  (:require [garden.def :refer [defstyles]]
            [garden.units :refer [px]]
            [memefactory.styles.app-layout :as app-layout]
            [memefactory.styles.component.app-bar :as app-bar]
            [memefactory.styles.component.main-content :as main-content]
            [memefactory.styles.component.compact-tile :as compact-tile]
            [memefactory.styles.container.tiles :as tiles]
            [memefactory.styles.app-menu :as app-menu]

            [memefactory.styles.pages.home :as page.home]
            ))

;; didn't knew where to put this Mike
(defstyles inputs
  [:.dropzone
   {:width (px 200)
    :height (px 200)
    :background-color :grey}
   [:img {:width (px 200)}]])

(defstyles main
  app-layout/core
  app-menu/core
  main-content/core
  app-bar/core
  tiles/core
  compact-tile/core
<<<<<<< HEAD
  ;; page.home/core
  inputs)
=======
  page.home/core
  )
>>>>>>> 9ac0866c
<|MERGE_RESOLUTION|>--- conflicted
+++ resolved
@@ -26,10 +26,5 @@
   app-bar/core
   tiles/core
   compact-tile/core
-<<<<<<< HEAD
-  ;; page.home/core
-  inputs)
-=======
   page.home/core
-  )
->>>>>>> 9ac0866c
+  inputs)